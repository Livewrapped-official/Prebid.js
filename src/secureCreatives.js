/* Secure Creatives
  Provides support for rendering creatives into cross domain iframes such as SafeFrame to prevent
   access to a publisher page from creative payloads.
 */

<<<<<<< HEAD
import * as events from './events.js';
import { fireNativeTrackers, getAssetMessage, getAllAssetsMessage } from './native.js';
=======
import events from './events.js';
import {fireNativeTrackers, getAllAssetsMessage, getAssetMessage} from './native.js';
>>>>>>> 10a3f5fb
import constants from './constants.json';
import {deepAccess, isApnGetTagDefined, isGptPubadsDefined, logError, logWarn, replaceAuctionPrice} from './utils.js';
import {auctionManager} from './auctionManager.js';
import find from 'core-js-pure/features/array/find.js';
import {executeRenderer, isRendererRequired} from './Renderer.js';
import includes from 'core-js-pure/features/array/includes.js';
import {config} from './config.js';
import {emitAdRenderFail, emitAdRenderSucceeded} from './adRendering.js';

const BID_WON = constants.EVENTS.BID_WON;
const STALE_RENDER = constants.EVENTS.STALE_RENDER;

const HANDLER_MAP = {
  'Prebid Request': handleRenderRequest,
  'Prebid Native': handleNativeRequest,
  'Prebid Event': handleEventRequest,
}

export function listenMessagesFromCreative() {
  window.addEventListener('message', receiveMessage, false);
}

export function getReplier(ev) {
  if (ev.origin == null && ev.ports.length === 0) {
    return function () {
      const msg = 'Cannot post message to a frame with null origin. Please update creatives to use MessageChannel, see https://github.com/prebid/Prebid.js/issues/7870'
      logError(msg)
      throw new Error(msg);
    }
  } else if (ev.ports.length > 0) {
    return function (message) {
      ev.ports[0].postMessage(JSON.stringify(message));
    }
  } else {
    return function (message) {
      ev.source.postMessage(JSON.stringify(message), ev.origin);
    }
  }
}

export function receiveMessage(ev) {
  var key = ev.message ? 'message' : 'data';
  var data = {};
  try {
    data = JSON.parse(ev[key]);
  } catch (e) {
    return;
  }

  if (data && data.adId && data.message) {
    const adObject = find(auctionManager.getBidsReceived(), function (bid) {
      return bid.adId === data.adId;
    });
    if (HANDLER_MAP.hasOwnProperty(data.message)) {
      HANDLER_MAP[data.message](getReplier(ev), data, adObject);
    }
  }
}

function handleRenderRequest(reply, data, adObject) {
  if (adObject == null) {
    emitAdRenderFail({
      reason: constants.AD_RENDER_FAILED_REASON.CANNOT_FIND_AD,
      message: `Cannot find ad '${data.adId}' for cross-origin render request`,
      id: data.adId
    });
    return;
  }
  if (adObject.status === constants.BID_STATUS.RENDERED) {
    logWarn(`Ad id ${adObject.adId} has been rendered before`);
    events.emit(STALE_RENDER, adObject);
    if (deepAccess(config.getConfig('auctionOptions'), 'suppressStaleRender')) {
      return;
    }
  }

  try {
    _sendAdToCreative(adObject, reply);
  } catch (e) {
    emitAdRenderFail({
      reason: constants.AD_RENDER_FAILED_REASON.EXCEPTION,
      message: e.message,
      id: data.adId,
      bid: adObject
    });
    return;
  }

  // save winning bids
  auctionManager.addWinningBid(adObject);

  events.emit(BID_WON, adObject);
}

function handleNativeRequest(reply, data, adObject) {
  // handle this script from native template in an ad server
  // window.parent.postMessage(JSON.stringify({
  //   message: 'Prebid Native',
  //   adId: '%%PATTERN:hb_adid%%'
  // }), '*');
  if (adObject == null) {
    logError(`Cannot find ad '${data.adId}' for x-origin event request`);
    return;
  }
  switch (data.action) {
    case 'assetRequest':
      reply(getAssetMessage(data, adObject));
      break;
    case 'allAssetRequest':
      reply(getAllAssetsMessage(data, adObject));
      break;
    case 'resizeNativeHeight':
      adObject.height = data.height;
      adObject.width = data.width;
      resizeRemoteCreative(adObject);
      break;
    default:
      const trackerType = fireNativeTrackers(data, adObject);
      if (trackerType === 'click') {
        return;
      }
      auctionManager.addWinningBid(adObject);
      events.emit(BID_WON, adObject);
  }
}

function handleEventRequest(reply, data, adObject) {
  if (adObject == null) {
    logError(`Cannot find ad '${data.adId}' for x-origin event request`);
    return;
  }
  if (adObject.status !== constants.BID_STATUS.RENDERED) {
    logWarn(`Received x-origin event request without corresponding render request for ad '${data.adId}'`);
    return;
  }
  switch (data.event) {
    case constants.EVENTS.AD_RENDER_FAILED:
      emitAdRenderFail({
        bid: adObject,
        id: data.adId,
        reason: data.info.reason,
        message: data.info.message
      });
      break;
    case constants.EVENTS.AD_RENDER_SUCCEEDED:
      emitAdRenderSucceeded({
        doc: null,
        bid: adObject,
        id: data.adId
      });
      break;
    default:
      logError(`Received x-origin event request for unsupported event: '${data.event}' (adId: '${data.adId}')`)
  }
}

export function _sendAdToCreative(adObject, reply) {
  const { adId, ad, adUrl, width, height, renderer, cpm } = adObject;
  // rendering for outstream safeframe
  if (isRendererRequired(renderer)) {
    executeRenderer(renderer, adObject);
  } else if (adId) {
    resizeRemoteCreative(adObject);
    reply({
      message: 'Prebid Response',
      ad: replaceAuctionPrice(ad, cpm),
      adUrl: replaceAuctionPrice(adUrl, cpm),
      adId,
      width,
      height
    });
  }
}

function resizeRemoteCreative({ adId, adUnitCode, width, height }) {
  // resize both container div + iframe
  ['div', 'iframe'].forEach(elmType => {
    // not select element that gets removed after dfp render
    let element = getElementByAdUnit(elmType + ':not([style*="display: none"])');
    if (element) {
      let elementStyle = element.style;
      elementStyle.width = width + 'px';
      elementStyle.height = height + 'px';
    } else {
      logWarn(`Unable to locate matching page element for adUnitCode ${adUnitCode}.  Can't resize it to ad's dimensions.  Please review setup.`);
    }
  });

  function getElementByAdUnit(elmType) {
    let id = getElementIdBasedOnAdServer(adId, adUnitCode);
    let parentDivEle = document.getElementById(id);
    return parentDivEle && parentDivEle.querySelector(elmType);
  }

  function getElementIdBasedOnAdServer(adId, adUnitCode) {
    if (isGptPubadsDefined()) {
      return getDfpElementId(adId)
    } else if (isApnGetTagDefined()) {
      return getAstElementId(adUnitCode)
    } else {
      return adUnitCode;
    }
  }

  function getDfpElementId(adId) {
    const slot = find(window.googletag.pubads().getSlots(), slot => {
      return find(slot.getTargetingKeys(), key => {
        return includes(slot.getTargeting(key), adId);
      });
    });
    return slot ? slot.getSlotElementId() : null;
  }

  function getAstElementId(adUnitCode) {
    let astTag = window.apntag.getTag(adUnitCode);
    return astTag && astTag.targetId;
  }
}<|MERGE_RESOLUTION|>--- conflicted
+++ resolved
@@ -3,13 +3,8 @@
    access to a publisher page from creative payloads.
  */
 
-<<<<<<< HEAD
 import * as events from './events.js';
 import { fireNativeTrackers, getAssetMessage, getAllAssetsMessage } from './native.js';
-=======
-import events from './events.js';
-import {fireNativeTrackers, getAllAssetsMessage, getAssetMessage} from './native.js';
->>>>>>> 10a3f5fb
 import constants from './constants.json';
 import {deepAccess, isApnGetTagDefined, isGptPubadsDefined, logError, logWarn, replaceAuctionPrice} from './utils.js';
 import {auctionManager} from './auctionManager.js';
