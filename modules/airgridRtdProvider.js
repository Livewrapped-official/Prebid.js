--- conflicted
+++ resolved
@@ -12,13 +12,9 @@
   deepAccess,
 } from '../src/utils.js';
 import { getGlobal } from '../src/prebidGlobal.js';
-<<<<<<< HEAD
 import { getStorageManager } from '../src/storageManager.js';
 import { loadExternalScript } from '../src/adloader.js';
-=======
-import {getStorageManager} from '../src/storageManager.js';
-import {MODULE_TYPE_RTD} from '../src/activities/modules.js';
->>>>>>> f076c8bb
+import { MODULE_TYPE_RTD } from '../src/activities/modules.js';
 
 const MODULE_NAME = 'realTimeData';
 const SUBMODULE_NAME = 'airgrid';
