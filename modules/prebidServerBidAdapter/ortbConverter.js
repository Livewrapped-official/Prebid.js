--- conflicted
+++ resolved
@@ -58,12 +58,8 @@
       let {s2sBidRequest, requestedBidders, eidPermissions} = context;
       const request = buildRequest(imps, proxyBidderRequest, context);
 
-<<<<<<< HEAD
       request.tmax = s2sBidRequest.s2sConfig.timeout ?? Math.min(s2sBidRequest.requestBidsTimeout * 0.75, s2sBidRequest.s2sConfig.maxTimeout ?? s2sDefaultConfig.maxTimeout);
-=======
-      request.tmax = s2sBidRequest.s2sConfig.timeout;
-      request.ext.tmaxmax = request.ext.tmaxmax || context.s2sBidRequest.requestBidsTimeout;
->>>>>>> eb5d18fb
+      request.ext.tmaxmax = request.ext.tmaxmax || s2sBidRequest.requestBidsTimeout;
 
       [request.app, request.dooh, request.site].forEach(section => {
         if (section && !section.publisher?.id) {
