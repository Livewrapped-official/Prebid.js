--- conflicted
+++ resolved
@@ -1,28 +1,10 @@
-import {
-  addComponentAuction,
-  isValid,
-  newBidder,
-<<<<<<< HEAD
-  registerBidder,
-  isValid,
-  addComponentAuction
-=======
-  preloadBidderMappingFile,
-  registerBidder,
-  storage
->>>>>>> ca2f974b
-} from 'src/adapters/bidderFactory.js';
+import {addComponentAuction, isValid, newBidder, registerBidder} from 'src/adapters/bidderFactory.js';
 import adapterManager from 'src/adapterManager.js';
 import * as ajax from 'src/ajax.js';
 import {expect} from 'chai';
 import {userSync} from 'src/userSync.js';
 import * as utils from 'src/utils.js';
-<<<<<<< HEAD
-import { config } from 'src/config.js';
-=======
 import {config} from 'src/config.js';
-import {server} from 'test/mocks/xhr.js';
->>>>>>> ca2f974b
 import CONSTANTS from 'src/constants.json';
 import * as events from 'src/events.js';
 import {hook} from '../../../../src/hook.js';
