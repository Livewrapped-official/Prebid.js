import {
  attachIdSystem,
  auctionDelay,
  coreStorage,
  dep,
  findRootDomain,
  getConsentHash,
  init,
  PBJS_USER_ID_OPTOUT_NAME,
  requestBidsHook,
  requestDataDeletion,
  setStoredValue,
  setSubmoduleRegistry,
  syncDelay,
} from 'modules/userId/index.js';
import {UID1_EIDS} from 'libraries/uid1Eids/uid1Eids.js';
import {createEidsArray, EID_CONFIG} from 'modules/userId/eids.js';
import {config} from 'src/config.js';
import * as utils from 'src/utils.js';
import {getPrebidInternal} from 'src/utils.js';
import * as events from 'src/events.js';
import {EVENTS} from 'src/constants.js';
import {getGlobal} from 'src/prebidGlobal.js';
<<<<<<< HEAD
import {resetConsentData, } from 'modules/consentManagementTcf.js';
import {server} from 'test/mocks/xhr.js';
import {unifiedIdSubmodule} from 'modules/unifiedIdSystem.js';
import {id5IdSubmodule} from 'modules/id5IdSystem.js';
import {identityLinkSubmodule} from 'modules/identityLinkIdSystem.js';
import {dmdIdSubmodule} from 'modules/dmdIdSystem.js';
import {
  liveIntentIdSubmodule,
  setEventFiredFlag as liveIntentIdSubmoduleDoNotFireEvent
} from 'modules/liveIntentIdSystem.js';
import {merkleIdSubmodule} from 'modules/merkleIdSystem.js';
import {netIdSubmodule} from 'modules/netIdSystem.js';
import {intentIqIdSubmodule} from 'modules/intentIqIdSystem.js';
import {zeotapIdPlusSubmodule} from 'modules/zeotapIdPlusIdSystem.js';
=======
import {resetConsentData} from 'modules/consentManagement.js';
import {setEventFiredFlag as liveIntentIdSubmoduleDoNotFireEvent} from 'modules/liveIntentIdSystem.js';
>>>>>>> fca4691b
import {sharedIdSystemSubmodule} from 'modules/sharedIdSystem.js';
import {pubProvidedIdSubmodule} from 'modules/pubProvidedIdSystem.js';
import * as mockGpt from '../integration/faker/googletag.js';
import 'src/prebid.js';
import {hook} from '../../../src/hook.js';
import {mockGdprConsent} from '../../helpers/consentData.js';
import {getPPID} from '../../../src/adserver.js';
import {uninstall as uninstallTcfControl} from 'modules/tcfControl.js';
import {allConsent, GDPR_GVLIDS, gdprDataHandler} from '../../../src/consentHandler.js';
import {MODULE_TYPE_UID} from '../../../src/activities/modules.js';
import {ACTIVITY_ENRICH_EIDS} from '../../../src/activities/activities.js';
import {ACTIVITY_PARAM_COMPONENT_NAME, ACTIVITY_PARAM_COMPONENT_TYPE} from '../../../src/activities/params.js';

let assert = require('chai').assert;
let expect = require('chai').expect;
const EXPIRED_COOKIE_DATE = 'Thu, 01 Jan 1970 00:00:01 GMT';
const CONSENT_LOCAL_STORAGE_NAME = '_pbjs_userid_consent_data';

describe('User ID', function () {
  function getConfigMock(...configArrays) {
    return {
      userSync: {
        syncDelay: 0,
        userIds: configArrays.map(configArray => (configArray && configArray.length >= 3) ? getStorageMock.apply(null, configArray) : null)
      }
    }
  }

  function getStorageMock(name = 'pubCommonId', key = 'pubcid', type = 'cookie', expires = 30, refreshInSeconds) {
    return {name: name, storage: {name: key, type: type, expires: expires, refreshInSeconds: refreshInSeconds}}
  }

  function getConfigValueMock(name, value) {
    return {
      userSync: {syncDelay: 0, userIds: [{name: name, value: value}]}
    }
  }

  function createMockIdSubmodule(name, value, aliasName, eids) {
    return {
      name,
      getId() {
        return value;
      },
      decode(v) {
        return v;
      },
      aliasName,
      eids
    }
  }

  function createMockEid(name, source) {
    return {
      [name]: {
        source: source || `${name}Source`,
        atype: 3,
        getValue: function(data) {
          if (data.id) {
            return data.id;
          } else {
            return data;
          }
        },
        getUidExt: function(data) {
          return data.ext
        }
      }
    }
  }

  function getAdUnitMock(code = 'adUnit-code') {
    return {
      code,
      mediaTypes: {banner: {}, native: {}},
      sizes: [[300, 200], [300, 600]],
      bids: [{bidder: 'sampleBidder', params: {placementId: 'banner-only-bidder'}}, {bidder: 'anotherSampleBidder', params: {placementId: 'banner-only-bidder'}}]
    };
  }

  function addConfig(cfg, name, value) {
    if (cfg && cfg.userSync && cfg.userSync.userIds) {
      cfg.userSync.userIds.forEach(element => {
        if (element[name] !== undefined) {
          element[name] = Object.assign(element[name], value);
        } else {
          element[name] = value;
        }
      });
    }

    return cfg;
  }

  let sandbox, consentData, startDelay, callbackDelay;

  function clearStack() {
    return new Promise((resolve) => setTimeout(resolve));
  }

  function delay() {
    const stub = sinon.stub().callsFake(() => new Promise((resolve) => {
      stub.resolve = () => {
        resolve();
        return clearStack();
      };
    }));
    return stub;
  }

  function runBidsHook(...args) {
    startDelay = delay();

    const result = requestBidsHook(...args, {delay: startDelay});
    return new Promise((resolve) => setTimeout(() => resolve(result)));
  }

  function expectImmediateBidHook(...args) {
    return runBidsHook(...args).then(() => {
      startDelay.calledWith(0);
      return startDelay.resolve();
    })
  }

  function initModule(config) {
    callbackDelay = delay();
    return init(config, {delay: callbackDelay});
  }

  before(function () {
    hook.ready();
    uninstallTcfControl();
    localStorage.removeItem(PBJS_USER_ID_OPTOUT_NAME);
    liveIntentIdSubmoduleDoNotFireEvent();
  });

  beforeEach(function () {
    // TODO: this whole suite needs to be redesigned; it is passing by accident
    // some tests do not pass if consent data is available
    // (there are functions here with signature `getId(config, storedId)`, but storedId is actually consentData)
    // also, this file is ginormous; do we really need to test *all* id systems as one?
    resetConsentData();
    sandbox = sinon.sandbox.create();
    consentData = null;
    mockGdprConsent(sandbox, () => consentData);
    coreStorage.setCookie(CONSENT_LOCAL_STORAGE_NAME, '', EXPIRED_COOKIE_DATE);
  });

  afterEach(() => {
    sandbox.restore();
    config.resetConfig();
  });

  describe('GVL IDs', () => {
    beforeEach(() => {
      sinon.stub(GDPR_GVLIDS, 'register');
    });
    afterEach(() => {
      GDPR_GVLIDS.register.restore();
    });

    it('are registered when ID submodule is registered', () => {
      attachIdSystem({name: 'gvlidMock', gvlid: 123});
      sinon.assert.calledWith(GDPR_GVLIDS.register, MODULE_TYPE_UID, 'gvlidMock', 123);
    })
  })

  describe('Decorate Ad Units', function () {
    beforeEach(function () {
      // reset mockGpt so nothing else interferes
      mockGpt.disable();
      mockGpt.enable();
      coreStorage.setCookie('pubcid', '', EXPIRED_COOKIE_DATE);
      coreStorage.setCookie('pubcid_alt', 'altpubcid200000', (new Date(Date.now() + 20000).toUTCString()));
      sinon.spy(coreStorage, 'setCookie');
      sinon.stub(utils, 'logWarn');
    });

    afterEach(function () {
      mockGpt.enable();
      $$PREBID_GLOBAL$$.requestBids.removeAll();
      config.resetConfig();
      coreStorage.setCookie.restore();
      utils.logWarn.restore();
    });

    after(function () {
      coreStorage.setCookie('pubcid', '', EXPIRED_COOKIE_DATE);
      coreStorage.setCookie('pubcid_alt', '', EXPIRED_COOKIE_DATE);
    });

    it('Check same cookie behavior', function () {
      let adUnits1 = [getAdUnitMock()];
      let adUnits2 = [getAdUnitMock()];
      let innerAdUnits1;
      let innerAdUnits2;

      let pubcid = coreStorage.getCookie('pubcid');
      expect(pubcid).to.be.null; // there should be no cookie initially

      init(config);
      setSubmoduleRegistry([sharedIdSystemSubmodule]);

      config.setConfig(getConfigMock(['pubCommonId', 'pubcid', 'cookie']));

      return expectImmediateBidHook(config => {
        innerAdUnits1 = config.adUnits
      }, {adUnits: adUnits1}).then(() => {
        pubcid = coreStorage.getCookie('pubcid'); // cookies is created after requestbidHook

        innerAdUnits1.forEach(unit => {
          unit.bids.forEach(bid => {
            expect(bid).to.have.deep.nested.property('userId.pubcid');
            expect(bid.userId.pubcid).to.equal(pubcid);
            expect(bid.userIdAsEids[0]).to.deep.equal({
              source: 'pubcid.org',
              uids: [{id: pubcid, atype: 1}]
            });
          });
        });

        return expectImmediateBidHook(config => {
          innerAdUnits2 = config.adUnits
        }, {adUnits: adUnits2}).then(() => {
          assert.deepEqual(innerAdUnits1, innerAdUnits2);
        });
      });
    });

    it('Check different cookies', function () {
      let adUnits1 = [getAdUnitMock()];
      let adUnits2 = [getAdUnitMock()];
      let innerAdUnits1;
      let innerAdUnits2;
      let pubcid1;
      let pubcid2;

      init(config);
      setSubmoduleRegistry([sharedIdSystemSubmodule]);

      config.setConfig(getConfigMock(['pubCommonId', 'pubcid', 'cookie']));
      return expectImmediateBidHook((config) => {
        innerAdUnits1 = config.adUnits
      }, {adUnits: adUnits1}).then(() => {
        pubcid1 = coreStorage.getCookie('pubcid'); // get first cookie
        coreStorage.setCookie('pubcid', '', EXPIRED_COOKIE_DATE); // erase cookie

        innerAdUnits1.forEach((unit) => {
          unit.bids.forEach((bid) => {
            expect(bid).to.have.deep.nested.property('userId.pubcid');
            expect(bid.userId.pubcid).to.equal(pubcid1);
            expect(bid.userIdAsEids[0]).to.deep.equal({
              source: 'pubcid.org',
              uids: [{id: pubcid1, atype: 1}]
            });
          });
        });

        init(config);
        setSubmoduleRegistry([sharedIdSystemSubmodule]);

        config.setConfig(getConfigMock(['pubCommonId', 'pubcid', 'cookie']));
        return expectImmediateBidHook((config) => {
          innerAdUnits2 = config.adUnits
        }, {adUnits: adUnits2}).then(() => {
          pubcid2 = coreStorage.getCookie('pubcid'); // get second cookie

          innerAdUnits2.forEach((unit) => {
            unit.bids.forEach((bid) => {
              expect(bid).to.have.deep.nested.property('userId.pubcid');
              expect(bid.userId.pubcid).to.equal(pubcid2);
              expect(bid.userIdAsEids[0]).to.deep.equal({
                source: 'pubcid.org',
                uids: [{id: pubcid2, atype: 1}]
              });
            });
          });

          expect(pubcid1).to.not.equal(pubcid2);
        });
      });
    });

    it('Use existing cookie', function () {
      let adUnits = [getAdUnitMock()];
      let innerAdUnits;

      init(config);
      setSubmoduleRegistry([sharedIdSystemSubmodule]);

      config.setConfig(getConfigMock(['pubCommonId', 'pubcid_alt', 'cookie']));
      return expectImmediateBidHook((config) => {
        innerAdUnits = config.adUnits
      }, {adUnits}).then(() => {
        innerAdUnits.forEach((unit) => {
          unit.bids.forEach((bid) => {
            expect(bid).to.have.deep.nested.property('userId.pubcid');
            expect(bid.userId.pubcid).to.equal('altpubcid200000');
            expect(bid.userIdAsEids[0]).to.deep.equal({
              source: 'pubcid.org',
              uids: [{id: 'altpubcid200000', atype: 1}]
            });
          });
        });
      });
    });

    it('Extend cookie', function () {
      let adUnits = [getAdUnitMock()];
      let innerAdUnits;
      let customConfig = getConfigMock(['pubCommonId', 'pubcid_alt', 'cookie']);
      customConfig = addConfig(customConfig, 'params', {extend: true});

      init(config);
      setSubmoduleRegistry([sharedIdSystemSubmodule]);

      config.setConfig(customConfig);
      return expectImmediateBidHook((config) => {
        innerAdUnits = config.adUnits
      }, {adUnits}).then(() => {
        innerAdUnits.forEach((unit) => {
          unit.bids.forEach((bid) => {
            expect(bid).to.have.deep.nested.property('userId.pubcid');
            expect(bid.userId.pubcid).to.equal('altpubcid200000');
            expect(bid.userIdAsEids[0]).to.deep.equal({
              source: 'pubcid.org',
              uids: [{id: 'altpubcid200000', atype: 1}]
            });
          });
        });
      });
    });

    it('Disable auto create', function () {
      let adUnits = [getAdUnitMock()];
      let innerAdUnits;
      let customConfig = getConfigMock(['pubCommonId', 'pubcid', 'cookie']);
      customConfig = addConfig(customConfig, 'params', {create: false});

      init(config);
      setSubmoduleRegistry([sharedIdSystemSubmodule]);

      config.setConfig(customConfig);
      return expectImmediateBidHook((config) => {
        innerAdUnits = config.adUnits
      }, {adUnits}).then(() => {
        innerAdUnits.forEach((unit) => {
          unit.bids.forEach((bid) => {
            expect(bid).to.not.have.deep.nested.property('userId.pubcid');
            expect(bid).to.not.have.deep.nested.property('userIdAsEids');
          });
        });
      });
    });

    describe('createEidsArray', () => {
      beforeEach(() => {
        init(config);
        setSubmoduleRegistry([
          createMockIdSubmodule('mockId1', null, null,
            {'mockId1': {source: 'mock1source', atype: 1}}),
          createMockIdSubmodule('mockId2v1', null, null,
            {'mockId2v1': {source: 'mock2source', atype: 2, getEidExt: () => ({v: 1})}}),
          createMockIdSubmodule('mockId2v2', null, null,
            {'mockId2v2': {source: 'mock2source', atype: 2, getEidExt: () => ({v: 2})}}),
        ]);
      });

      it('should group UIDs by source and ext', () => {
        const eids = createEidsArray({
          mockId1: ['mock-1-1', 'mock-1-2'],
          mockId2v1: ['mock-2-1', 'mock-2-2'],
          mockId2v2: ['mock-2-1', 'mock-2-2']
        });
        expect(eids).to.eql([
          {
            source: 'mock1source',
            uids: [
              {
                id: 'mock-1-1',
                atype: 1,
              },
              {
                id: 'mock-1-2',
                atype: 1,
              }
            ]
          },
          {
            source: 'mock2source',
            ext: {
              v: 1
            },
            uids: [
              {
                id: 'mock-2-1',
                atype: 2,
              },
              {
                id: 'mock-2-2',
                atype: 2,
              }
            ]
          },
          {
            source: 'mock2source',
            ext: {
              v: 2
            },
            uids: [
              {
                id: 'mock-2-1',
                atype: 2,
              },
              {
                id: 'mock-2-2',
                atype: 2,
              }
            ]
          }
        ])
      });

      it('when merging with pubCommonId, should not alter its eids', () => {
        const uid = {
          pubProvidedId: [
            {
              source: 'mock1Source',
              uids: [
                {id: 'uid2'}
              ]
            }
          ],
          mockId1: 'uid1',
        };
        const eids = createEidsArray(uid);
        expect(eids).to.have.length(1);
        expect(eids[0].uids.map(u => u.id)).to.have.members(['uid1', 'uid2']);
        expect(uid.pubProvidedId[0].uids).to.eql([{id: 'uid2'}]);
      });
    })

    it('pbjs.getUserIds', function (done) {
      init(config);
      setSubmoduleRegistry([sharedIdSystemSubmodule]);

      const ids = {pubcid: '11111'};
      config.setConfig({
        userSync: {
          auctionDelay: 10, // with auctionDelay > 0, no auction is needed to complete init
          userIds: [{
            name: 'pubCommonId', value: ids
          }]
        }
      });
      getGlobal().getUserIdsAsync().then((uids) => {
        expect(uids).to.deep.equal(ids);
        expect(getGlobal().getUserIds()).to.deep.equal(ids);
        done();
      })
    });

    it('pbjs.getUserIds(Async) should prioritize user ids according to config available to core', () => {
      init(config);

      setSubmoduleRegistry([
        createMockIdSubmodule('mockId1Module', {id: {mockId1: 'mockId1_value'}}),
        createMockIdSubmodule('mockId2Module', {id: {mockId2: 'mockId2_value', mockId3: 'mockId3_value_from_mockId2Module'}}),
        createMockIdSubmodule('mockId3Module', {id: {mockId1: 'mockId1_value_from_mockId3Module', mockId2: 'mockId2_value_from_mockId3Module', mockId3: 'mockId3_value', mockId4: 'mockId4_value_from_mockId3Module'}}),
        createMockIdSubmodule('mockId4Module', {id: {mockId4: 'mockId4_value'}})
      ]);

      config.setConfig({
        userSync: {
          idPriority: {
            mockId1: ['mockId3Module', 'mockId1Module'],
            mockId4: ['mockId4Module', 'mockId3Module']
          },
          auctionDelay: 10, // with auctionDelay > 0, no auction is needed to complete init
          userIds: [
            { name: 'mockId1Module' },
            { name: 'mockId2Module' },
            { name: 'mockId3Module' },
            { name: 'mockId4Module' }
          ]
        }
      });

      return getGlobal().getUserIdsAsync().then((uids) => {
        expect(uids['mockId1']).to.deep.equal('mockId1_value_from_mockId3Module');
        expect(uids['mockId2']).to.deep.equal('mockId2_value');
        expect(uids['mockId3']).to.deep.equal('mockId3_value_from_mockId2Module');
        expect(uids['mockId4']).to.deep.equal('mockId4_value');
      });
    });

    it('pbjs.getUserIds(Async) should prioritize user ids according to config available to core when config uses aliases', () => {
      init(config);

      setSubmoduleRegistry([
        createMockIdSubmodule('mockId1Module', {id: {mockId1: 'mockId1_value'}}),
        createMockIdSubmodule('mockId2Module', {id: {mockId2: 'mockId2_value', mockId3: 'mockId3_value_from_mockId2Module'}}, 'mockId2Module_alias'),
        createMockIdSubmodule('mockId3Module', {id: {mockId1: 'mockId1_value_from_mockId3Module', mockId2: 'mockId2_value_from_mockId3Module', mockId3: 'mockId3_value', mockId4: 'mockId4_value_from_mockId3Module'}}, 'mockId3Module_alias'),
        createMockIdSubmodule('mockId4Module', {id: {mockId4: 'mockId4_value'}})
      ]);

      config.setConfig({
        userSync: {
          idPriority: {
            mockId1: ['mockId3Module_alias', 'mockId1Module'],
            mockId4: ['mockId4Module', 'mockId3Module']
          },
          auctionDelay: 10, // with auctionDelay > 0, no auction is needed to complete init
          userIds: [
            { name: 'mockId1Module' },
            { name: 'mockId2Module' },
            { name: 'mockId3Module' },
            { name: 'mockId4Module' }
          ]
        }
      });

      return getGlobal().getUserIdsAsync().then((uids) => {
        expect(uids['mockId1']).to.deep.equal('mockId1_value_from_mockId3Module');
        expect(uids['mockId2']).to.deep.equal('mockId2_value');
        expect(uids['mockId3']).to.deep.equal('mockId3_value_from_mockId2Module');
        expect(uids['mockId4']).to.deep.equal('mockId4_value');
      });
    });

    it('pbjs.getUserIds(Async) should prioritize user ids according to config available to core when called multiple times', () => {
      init(config);

      setSubmoduleRegistry([
        createMockIdSubmodule('mockId1Module', {id: {mockId1: 'mockId1_value', mockId2: 'mockId2_value_from_mockId1Module'}}),
        createMockIdSubmodule('mockId2Module', {id: {mockId1: 'mockId1_value_from_mockId2Module', mockId2: 'mockId2_value'}}),
      ]);

      config.setConfig({
        userSync: {
          idPriority: {
            mockId1: ['mockId2Module', 'mockId1Module'],
            mockId2: ['mockId1Module', 'mockId2Module']
          },
          auctionDelay: 10, // with auctionDelay > 0, no auction is needed to complete init
          userIds: [
            { name: 'mockId1Module' },
            { name: 'mockId2Module' }
          ]
        }
      });

      return getGlobal().getUserIdsAsync().then((uidsFirstRequest) => {
        getGlobal().getUserIdsAsync().then((uidsSecondRequest) => {
          expect(uidsFirstRequest['mockId1']).to.deep.equal('mockId1_value_from_mockId2Module');
          expect(uidsFirstRequest['mockId2']).to.deep.equal('mockId2_value_from_mockId1Module');
          expect(uidsFirstRequest).to.deep.equal(uidsSecondRequest);
        })
      });
    });

    it('pbjs.getUserIds(Async) with priority config but no collision', () => {
      init(config);

      setSubmoduleRegistry([
        createMockIdSubmodule('mockId1Module', {id: {mockId1: 'mockId1_value'}}),
        createMockIdSubmodule('mockId2Module', {id: {mockId2: 'mockId2_value'}}),
        createMockIdSubmodule('mockId3Module', {id: undefined}),
        createMockIdSubmodule('mockId4Module', {id: {mockId4: 'mockId4_value'}})
      ]);

      config.setConfig({
        userSync: {
          idPriority: {
            mockId1: ['mockId3Module', 'mockId1Module'],
            mockId4: ['mockId2Module', 'mockId4Module']
          },
          auctionDelay: 10, // with auctionDelay > 0, no auction is needed to complete init
          userIds: [
            { name: 'mockId1Module' },
            { name: 'mockId2Module' },
            { name: 'mockId3Module' },
            { name: 'mockId4Module' }
          ]
        }
      });

      return getGlobal().getUserIdsAsync().then((uids) => {
        expect(uids['mockId1']).to.deep.equal('mockId1_value');
        expect(uids['mockId2']).to.deep.equal('mockId2_value');
        expect(uids['mockId3']).to.be.undefined;
        expect(uids['mockId4']).to.deep.equal('mockId4_value');
      });
    });

    it('pbjs.getUserIdsAsEids', function (done) {
      init(config);
      setSubmoduleRegistry([sharedIdSystemSubmodule]);

      const ids = {'pubcid': '11111'};
      config.setConfig({
        userSync: {
          auctionDelay: 10,
          userIds: [{
            name: 'pubCommonId', value: ids
          }]
        }
      });
      getGlobal().getUserIdsAsync().then((ids) => {
        expect(getGlobal().getUserIdsAsEids()).to.deep.equal(createEidsArray(ids));
        done();
      });
    });

    it('pbjs.getUserIdsAsEids should prioritize user ids according to config available to core', () => {
      init(config);
      setSubmoduleRegistry([
        createMockIdSubmodule('mockId1Module', {id: {uid2: {id: 'uid2_value'}}}, null, createMockEid('uid2')),
        createMockIdSubmodule('mockId2Module', {id: {pubcid: 'pubcid_value', lipb: {lipbid: 'lipbid_value_from_mockId2Module'}}}, null, createMockEid('pubcid')),
        createMockIdSubmodule('mockId3Module', {id: {uid2: {id: 'uid2_value_from_mockId3Module'}, pubcid: 'pubcid_value_from_mockId3Module', lipb: {lipbid: 'lipbid_value'}, merkleId: {id: 'merkleId_value_from_mockId3Module'}}}, null, {...createMockEid('uid2'), ...createMockEid('merkleId'), ...createMockEid('lipb')}),
        createMockIdSubmodule('mockId4Module', {id: {merkleId: {id: 'merkleId_value'}}}, null, createMockEid('merkleId'))
      ]);
      config.setConfig({
        userSync: {
          idPriority: {
            uid2: ['mockId3Module', 'mockId1Module'],
            merkleId: ['mockId4Module', 'mockId3Module']
          },
          auctionDelay: 10, // with auctionDelay > 0, no auction is needed to complete init
          userIds: [
            { name: 'mockId1Module' },
            { name: 'mockId2Module' },
            { name: 'mockId3Module' },
            { name: 'mockId4Module' }
          ]
        }
      });

      const ids = {
        'uid2': { id: 'uid2_value_from_mockId3Module' },
        'pubcid': 'pubcid_value',
        'lipb': { lipbid: 'lipbid_value_from_mockId2Module' },
        'merkleId': { id: 'merkleId_value' }
      };

      return getGlobal().getUserIdsAsync().then(() => {
        const eids = getGlobal().getUserIdsAsEids();
        const expected = createEidsArray(ids);
        expect(eids).to.deep.equal(expected);
      });
    });

    it('pbjs.getUserIdsAsEids should prioritize the uid1 according to config available to core', () => {
      init(config);
      setSubmoduleRegistry([
        createMockIdSubmodule('mockId1Module', {id: {tdid: {id: 'uid1_value'}}}, null, UID1_EIDS),
        createMockIdSubmodule('mockId2Module', {id: {tdid: {id: 'uid1Id_value_from_mockId2Module'}}}, null, UID1_EIDS),
        createMockIdSubmodule('mockId3Module', {id: {tdid: {id: 'uid1Id_value_from_mockId3Module'}}}, null, UID1_EIDS)
      ]);
      config.setConfig({
        userSync: {
          idPriority: {
            tdid: ['mockId2Module', 'mockId3Module', 'mockId1Module']
          },
          auctionDelay: 10, // with auctionDelay > 0, no auction is needed to complete init
          userIds: [
            { name: 'mockId1Module' },
            { name: 'mockId2Module' },
            { name: 'mockId3Module' }
          ]
        }
      });

      const ids = {
        'tdid': { id: 'uid1Id_value_from_mockId2Module' },
      };

      return getGlobal().getUserIdsAsync().then(() => {
        const eids = getGlobal().getUserIdsAsEids();
        const expected = createEidsArray(ids);
        expect(eids).to.deep.equal(expected);
      })
    });

    describe('EID updateConfig', () => {
      function mockSubmod(name, eids) {
        return createMockIdSubmodule(name, null, null, eids);
      }

      it('does not choke if a submod does not provide an eids map', () => {
        setSubmoduleRegistry([
          mockSubmod('mock1'),
          mockSubmod('mock2')
        ]);
        expect(EID_CONFIG.size).to.equal(0);
      });

      it('should merge together submodules\' eid configs', () => {
        setSubmoduleRegistry([
          mockSubmod('mock1', {mock1: {m: 1}}),
          mockSubmod('mock2', {mock2: {m: 2}})
        ]);
        expect(EID_CONFIG.get('mock1')).to.eql({m: 1});
        expect(EID_CONFIG.get('mock2')).to.eql({m: 2});
      });

      it('should respect idPriority', () => {
        config.setConfig({
          userSync: {
            idPriority: {
              m1: ['mod2', 'mod1'],
              m2: ['mod1', 'mod2']
            },
            userIds: [
              { name: 'mod1' },
              { name: 'mod2' },
            ]
          }
        });
        setSubmoduleRegistry([
          mockSubmod('mod1', {m1: {i: 1}, m2: {i: 2}}),
          mockSubmod('mod2', {m1: {i: 3}, m2: {i: 4}})
        ]);
        expect(EID_CONFIG.get('m1')).to.eql({i: 3});
        expect(EID_CONFIG.get('m2')).to.eql({i: 2});
      });
    })

    it('should set googletag ppid correctly', function () {
      let adUnits = [getAdUnitMock()];
      init(config);
      setSubmoduleRegistry([sharedIdSystemSubmodule]);

      // before ppid should not be set
      expect(window.googletag._ppid).to.equal(undefined);

      config.setConfig({
        userSync: {
          ppid: 'pubcid.org',
          userIds: [
            { name: 'pubCommonId', value: {'pubcid': 'pubCommon-id-value-pubCommon-id-value'} },
          ]
        }
      });
      return expectImmediateBidHook(() => {}, {adUnits}).then(() => {
        // ppid should have been set without dashes and stuff
        expect(window.googletag._ppid).to.equal('pubCommonidvaluepubCommonidvalue');
      });
    });

    it('should set googletag ppid correctly when prioritized according to config available to core', () => {
      let adUnits = [getAdUnitMock()];
      init(config);
      setSubmoduleRegistry([
        // some of the ids are padded to have length >= 32 characters
        createMockIdSubmodule('mockId1Module', {id: {uid2: {id: 'uid2_value_7ac66c0f148de9519b8bd264312c4d64'}}}),
        createMockIdSubmodule('mockId2Module', {id: {pubcid: 'pubcid_value_7ac66c0f148de9519b8bd264312c4d64', lipb: {lipbid: 'lipbid_value_from_mockId2Module_7ac66c0f148de9519b8bd264312c4d64'}}}),
        createMockIdSubmodule('mockId3Module', {
          id: {
            uid2: {
              id: 'uid2_value_from_mockId3Module_7ac66c0f148de9519b8bd264312c4d64'
            },
            pubcid: 'pubcid_value_from_mockId3Module_7ac66c0f148de9519b8bd264312c4d64',
            lipb: {
              lipbid: 'lipbid_value_7ac66c0f148de9519b8bd264312c4d64'
            },
            merkleId: {
              id: 'merkleId_value_from_mockId3Module_7ac66c0f148de9519b8bd264312c4d64'
            }
          }
        }, null, {
          uid2: {
            source: 'uidapi.com',
            getValue(data) { return data.id }
          }
        }),
        createMockIdSubmodule('mockId4Module', {id: {merkleId: {id: 'merkleId_value_7ac66c0f148de9519b8bd264312c4d64'}}})
      ]);

      // before ppid should not be set
      expect(window.googletag._ppid).to.equal(undefined);

      config.setConfig({
        userSync: {
          ppid: 'uidapi.com',
          idPriority: {
            uid2: ['mockId3Module', 'mockId1Module'],
            merkleId: ['mockId4Module', 'mockId3Module']
          },
          userIds: [
            { name: 'mockId1Module' },
            { name: 'mockId2Module' },
            { name: 'mockId3Module' },
            { name: 'mockId4Module' }
          ]
        }
      });

      return expectImmediateBidHook(() => {}, {adUnits}).then(() => {
        expect(window.googletag._ppid).to.equal('uid2valuefrommockId3Module7ac66c0f148de9519b8bd264312c4d64');
      });
    });

    describe('submodule callback', () => {
      const TEST_KEY = 'testKey';

      function setVal(val) {
        if (val) {
          coreStorage.setDataInLocalStorage(TEST_KEY, val);
          coreStorage.setDataInLocalStorage(TEST_KEY + '_exp', '');
        } else {
          coreStorage.removeDataFromLocalStorage(TEST_KEY);
          coreStorage.removeDataFromLocalStorage(TEST_KEY + '_exp');
        }
      }
      afterEach(() => {
        setVal(null);
      })

      it('should be able to re-read ID changes', (done) => {
        setVal(null);
        init(config);
        setSubmoduleRegistry([{
          name: 'mockId',
          getId: function (_1, _2, storedId) {
            expect(storedId).to.not.exist;
            setVal('laterValue');
            return {
              callback(_, readId) {
                expect(readId()).to.eql('laterValue');
                done();
              }
            }
          },
          decode(d) {
            return d
          }
        }]);
        config.setConfig({
          userSync: {
            auctionDelay: 10,
            userIds: [
              {
                name: 'mockId',
                storage: {
                  type: 'html5',
                  name: TEST_KEY
                }
              }
            ]
          }
        });
      });
    });

    it('should set PPID when the source needs to call out to the network', () => {
      let adUnits = [getAdUnitMock()];
      init(config);
      const callback = sinon.stub();
      setSubmoduleRegistry([{
        name: 'sharedId',
        getId: function () {
          return {callback}
        },
        decode(d) {
          return d
        },
        eids: {
          pubcid: {
            source: 'pubcid.org',
          }
        }
      }]);
      config.setConfig({
        userSync: {
          ppid: 'pubcid.org',
          auctionDelay: 10,
          userIds: [
            {
              name: 'sharedId',
            }
          ]
        }
      });
      return expectImmediateBidHook(() => {}, {adUnits}).then(() => {
        expect(window.googletag._ppid).to.be.undefined;
        const uid = 'thismustbelongerthan32characters'
        callback.yield({pubcid: uid});
        expect(window.googletag._ppid).to.equal(uid);
      });
    });

    it('should log a warning if PPID too big or small', function () {
      let adUnits = [getAdUnitMock()];

      init(config);
      setSubmoduleRegistry([sharedIdSystemSubmodule]);

      config.setConfig({
        userSync: {
          ppid: 'pubcid.org',
          userIds: [
            { name: 'pubCommonId', value: {'pubcid': 'pubcommonIdValue'} },
          ]
        }
      });
      // before ppid should not be set
      expect(window.googletag._ppid).to.equal(undefined);
      return expectImmediateBidHook(() => {}, {adUnits}).then(() => {
        // ppid should NOT have been set
        expect(window.googletag._ppid).to.equal(undefined);
        // a warning should have been emmited
        expect(utils.logWarn.args[0][0]).to.exist.and.to.contain('User ID - Googletag Publisher Provided ID for pubcid.org is not between 32 and 150 characters - pubcommonIdValue');
      });
    });

    it('should make PPID available to core', () => {
      init(config);
      setSubmoduleRegistry([sharedIdSystemSubmodule]);
      const id = 'thishastobelongerthan32characters';
      config.setConfig({
        userSync: {
          ppid: 'pubcid.org',
          userIds: [
            { name: 'pubCommonId', value: {'pubcid': id} },
          ]
        }
      });
      return getGlobal().refreshUserIds().then(() => {
        expect(getPPID()).to.eql(id);
      })
    });

    it('should make PPID available to core and respect priority', () => {
      init(config);
      setSubmoduleRegistry([
        // some of the ids are padded to have length >= 32 characters
        createMockIdSubmodule('mockId1Module', {id: {uid2: {id: 'uid2_value_7ac66c0f148de9519b8bd264312c4d64'}}}),
        createMockIdSubmodule('mockId2Module', {id: {pubcid: 'pubcid_value_7ac66c0f148de9519b8bd264312c4d64', lipb: {lipbid: 'lipbid_value_from_mockId2Module_7ac66c0f148de9519b8bd264312c4d64'}}}),
        createMockIdSubmodule('mockId3Module', {
          id: {
            uid2: {
              id: 'uid2_value_from_mockId3Module_7ac66c0f148de9519b8bd264312c4d64'
            },
            pubcid: 'pubcid_value_from_mockId3Module_7ac66c0f148de9519b8bd264312c4d64',
            lipb: {
              lipbid: 'lipbid_value_7ac66c0f148de9519b8bd264312c4d64'
            },
            merkleId: {
              id: 'merkleId_value_from_mockId3Module_7ac66c0f148de9519b8bd264312c4d64'
            }
          }
        }, null, {
          uid2: {
            source: 'uidapi.com',
            getValue(data) { return data.id }
          }
        }),
        createMockIdSubmodule('mockId4Module', {id: {merkleId: {id: 'merkleId_value_7ac66c0f148de9519b8bd264312c4d64'}}})
      ]);

      // before ppid should not be set
      expect(window.googletag._ppid).to.equal(undefined);

      config.setConfig({
        userSync: {
          ppid: 'uidapi.com',
          idPriority: {
            uid2: ['mockId3Module', 'mockId1Module'],
            merkleId: ['mockId4Module', 'mockId3Module']
          },
          userIds: [
            { name: 'mockId1Module' },
            { name: 'mockId2Module' },
            { name: 'mockId3Module' },
            { name: 'mockId4Module' }
          ]
        }
      });

      return getGlobal().refreshUserIds().then(() => {
        expect(getPPID()).to.eql('uid2valuefrommockId3Module7ac66c0f148de9519b8bd264312c4d64');
      })
    });

    describe('refreshing before init is complete', () => {
      const MOCK_ID = {'MOCKID': '1111'};
      let mockIdCallback;
      let startInit;

      beforeEach(() => {
        mockIdCallback = sinon.stub();
        coreStorage.setCookie('MOCKID', '', EXPIRED_COOKIE_DATE);
        let mockIdSystem = {
          name: 'mockId',
          decode: function(value) {
            return {
              'mid': value['MOCKID']
            };
          },
          getId: sinon.stub().returns({callback: mockIdCallback})
        };
        init(config);
        setSubmoduleRegistry([mockIdSystem]);
        startInit = () => config.setConfig({
          userSync: {
            auctionDelay: 10,
            userIds: [{
              name: 'mockId',
              storage: {name: 'MOCKID', type: 'cookie'}
            }]
          }
        });
      });

      it('should still resolve promises returned by getUserIdsAsync', () => {
        startInit();
        let result = null;
        getGlobal().getUserIdsAsync().then((val) => { result = val; });
        return clearStack().then(() => {
          expect(result).to.equal(null); // auction has not ended, callback should not have been called
          mockIdCallback.callsFake((cb) => cb(MOCK_ID));
          return getGlobal().refreshUserIds().then(clearStack);
        }).then(() => {
          expect(result).to.deep.equal(getGlobal().getUserIds()) // auction still not over, but refresh was explicitly forced
        });
      });

      it('should not stop auctions', (done) => {
        // simulate an infinite `auctionDelay`; refreshing should still allow the auction to continue
        // as soon as ID submodules have completed init
        startInit();
        requestBidsHook(() => {
          done();
        }, {adUnits: [getAdUnitMock()]}, {delay: delay()});
        getGlobal().refreshUserIds();
        clearStack().then(() => {
          // simulate init complete
          mockIdCallback.callArg(0, {id: {MOCKID: '1111'}});
        });
      });

      it('should continue the auction when init fails', (done) => {
        startInit();
        requestBidsHook(() => {
          done();
        },
        {adUnits: [getAdUnitMock()]},
        {
          delay: delay(),
          getIds: () => Promise.reject(new Error())
        }
        );
      })

      it('should not get stuck when init fails', () => {
        const err = new Error();
        mockIdCallback.callsFake(() => { throw err; });
        startInit();
        return getGlobal().getUserIdsAsync().catch((e) =>
          expect(e).to.equal(err)
        );
      });
    });

    describe('when ID systems throw errors', () => {
      function mockIdSystem(name) {
        return {
          name,
          decode: function(value) {
            return {
              [name]: value
            };
          },
          getId: sinon.stub().callsFake(() => ({id: name}))
        };
      }
      let id1, id2;
      beforeEach(() => {
        id1 = mockIdSystem('mock1');
        id2 = mockIdSystem('mock2');
        init(config);
        setSubmoduleRegistry([id1, id2]);
        config.setConfig({
          userSync: {
            auctionDelay: 10,
            userIds: [{
              name: 'mock1',
              storage: {name: 'mock1', type: 'cookie'}
            }, {
              name: 'mock2',
              storage: {name: 'mock2', type: 'cookie'}
            }]
          }
        })
      });
      afterEach(() => {
        config.resetConfig();
      })
      Object.entries({
        'in init': () => id1.getId.callsFake(() => { throw new Error() }),
        'in callback': () => {
          const mockCallback = sinon.stub().callsFake(() => { throw new Error() });
          id1.getId.callsFake(() => ({callback: mockCallback}))
        }
      }).forEach(([t, setup]) => {
        describe(`${t}`, () => {
          beforeEach(setup);
          it('should still retrieve IDs that do not throw', () => {
            return getGlobal().getUserIdsAsync().then((uid) => {
              expect(uid.mock2).to.not.be.undefined;
            })
          });
        })
      })
    });
    it('pbjs.refreshUserIds updates submodules', function(done) {
      let sandbox = sinon.createSandbox();
      let mockIdCallback = sandbox.stub().returns({id: {'MOCKID': '1111'}});
      let mockIdSystem = {
        name: 'mockId',
        decode: function(value) {
          return {
            'mid': value['MOCKID']
          };
        },
        getId: mockIdCallback
      };
      init(config);
      setSubmoduleRegistry([mockIdSystem]);

      config.setConfig({
        userSync: {
          auctionDelay: 10,
          userIds: [{
            name: 'mockId',
            value: {id: {mockId: '1111'}}
          }]
        }
      });

      getGlobal().getUserIdsAsync().then((uids) => {
        expect(uids.id.mockId).to.equal('1111');
        // update to new config value
        config.setConfig({
          userSync: {
            auctionDelay: 10,
            userIds: [{
              name: 'mockId',
              value: {id: {mockId: '1212'}}
            }]
          }
        });
        getGlobal().refreshUserIds({ submoduleNames: ['mockId'] }).then(() => {
          expect(getGlobal().getUserIds().id.mockId).to.equal('1212');
          done();
        });
      });
    });

    it('pbjs.refreshUserIds updates priority config', () => {
      init(config);

      setSubmoduleRegistry([
        createMockIdSubmodule('mockId1Module', {id: {mockId1: 'mockId1_value'}}),
        createMockIdSubmodule('mockId2Module', {id: {mockId2: 'mockId2_value', mockId3: 'mockId3_value_from_mockId2Module'}}),
        createMockIdSubmodule('mockId3Module', {id: {mockId1: 'mockId1_value_from_mockId3Module', mockId2: 'mockId2_value_from_mockId3Module', mockId3: 'mockId3_value', mockId4: 'mockId4_value_from_mockId3Module'}}),
        createMockIdSubmodule('mockId4Module', {id: {mockId4: 'mockId4_value'}})
      ]);

      config.setConfig({
        userSync: {
          idPriority: {
            mockId1: ['mockId3Module', 'mockId1Module'],
            mockId4: ['mockId4Module', 'mockId3Module']
          },
          auctionDelay: 10, // with auctionDelay > 0, no auction is needed to complete init
          userIds: [
            { name: 'mockId1Module' },
            { name: 'mockId2Module' },
            { name: 'mockId3Module' },
            { name: 'mockId4Module' }
          ]
        }
      });

      return getGlobal().getUserIdsAsync().then((uids) => {
        expect(uids['mockId1']).to.deep.equal('mockId1_value_from_mockId3Module');
        expect(uids['mockId2']).to.deep.equal('mockId2_value');
        expect(uids['mockId3']).to.deep.equal('mockId3_value_from_mockId2Module');
        expect(uids['mockId4']).to.deep.equal('mockId4_value');

        config.setConfig({
          userSync: {
            idPriority: {
              mockId1: ['mockId1Module', 'mockId3Module'],
              mockId4: ['mockId3Module', 'mockId4Module']
            },
            auctionDelay: 10, // with auctionDelay > 0, no auction is needed to complete init
            userIds: [
              { name: 'mockId1Module' },
              { name: 'mockId2Module' },
              { name: 'mockId3Module' },
              { name: 'mockId4Module' }
            ]
          }
        });

        return getGlobal().getUserIdsAsync().then((uids) => {
          expect(uids['mockId1']).to.deep.equal('mockId1_value');
          expect(uids['mockId2']).to.deep.equal('mockId2_value');
          expect(uids['mockId3']).to.deep.equal('mockId3_value_from_mockId2Module');
          expect(uids['mockId4']).to.deep.equal('mockId4_value_from_mockId3Module');
        });
      });
    });

    it('pbjs.refreshUserIds refreshes single', function() {
      coreStorage.setCookie('MOCKID', '', EXPIRED_COOKIE_DATE);
      coreStorage.setCookie('refreshedid', '', EXPIRED_COOKIE_DATE);

      let sandbox = sinon.createSandbox();
      let mockIdCallback = sandbox.stub().returns({id: {'MOCKID': '1111'}});
      let refreshUserIdsCallback = sandbox.stub();

      let mockIdSystem = {
        name: 'mockId',
        decode: function(value) {
          return {
            'mid': value['MOCKID']
          };
        },
        getId: mockIdCallback
      };

      let refreshedIdCallback = sandbox.stub().returns({id: {'REFRESH': '1111'}});

      let refreshedIdSystem = {
        name: 'refreshedId',
        decode: function(value) {
          return {
            'refresh': value['REFRESH']
          };
        },
        getId: refreshedIdCallback
      };

      init(config);
      setSubmoduleRegistry([refreshedIdSystem, mockIdSystem]);

      config.setConfig({
        userSync: {
          auctionDelay: 10,
          userIds: [
            {
              name: 'mockId',
              storage: {name: 'MOCKID', type: 'cookie'},
            },
            {
              name: 'refreshedId',
              storage: {name: 'refreshedid', type: 'cookie'},
            }
          ]
        }
      });

      return getGlobal().refreshUserIds({submoduleNames: 'refreshedId'}, refreshUserIdsCallback).then(() => {
        expect(refreshedIdCallback.callCount).to.equal(2);
        expect(mockIdCallback.callCount).to.equal(1);
        expect(refreshUserIdsCallback.callCount).to.equal(1);
      });
    });
  });

  describe('Opt out', function () {
    before(function () {
      coreStorage.setCookie(PBJS_USER_ID_OPTOUT_NAME, '1', (new Date(Date.now() + 5000).toUTCString()));
    });

    beforeEach(function () {
      sinon.stub(utils, 'logInfo');
    });

    afterEach(function () {
      // removed cookie
      coreStorage.setCookie(PBJS_USER_ID_OPTOUT_NAME, '', EXPIRED_COOKIE_DATE);
      $$PREBID_GLOBAL$$.requestBids.removeAll();
      utils.logInfo.restore();
    });

    it('does not fetch ids if opt out cookie exists', function () {
      init(config);
      setSubmoduleRegistry([sharedIdSystemSubmodule]);
      const cfg = getConfigMock(['pubCommonId', 'pubcid', 'cookie']);
      cfg.userSync.auctionDelay = 1; // to let init complete without an auction
      config.setConfig(cfg);
      return getGlobal().getUserIdsAsync().then((uid) => {
        expect(uid).to.eql({});
      })
    });

    it('initializes if no opt out cookie exists', function () {
      init(config);
      setSubmoduleRegistry([sharedIdSystemSubmodule]);
      config.setConfig(getConfigMock(['pubCommonId', 'pubcid', 'cookie']));
      expect(utils.logInfo.args[0][0]).to.exist.and.to.contain('User ID - usersync config updated for 1 submodules');
    });
  });

  describe('Handle variations of config values', function () {
    beforeEach(function () {
      sinon.stub(utils, 'logInfo');
    });

    afterEach(function () {
      $$PREBID_GLOBAL$$.requestBids.removeAll();
      utils.logInfo.restore();
    });

    it('handles config with no usersync object', function () {
      init(config);
      setSubmoduleRegistry([sharedIdSystemSubmodule]);
      config.setConfig({});
      // usersync is undefined, and no logInfo message for 'User ID - usersync config updated'
      expect(typeof utils.logInfo.args[0]).to.equal('undefined');
    });

    it('handles config with empty usersync object', function () {
      init(config);
      setSubmoduleRegistry([sharedIdSystemSubmodule]);
      config.setConfig({userSync: {}});
      expect(typeof utils.logInfo.args[0]).to.equal('undefined');
    });

    it('handles config with usersync and userIds that are empty objs', function () {
      init(config);
      setSubmoduleRegistry([sharedIdSystemSubmodule]);
      config.setConfig({
        userSync: {
          userIds: [{}]
        }
      });
      expect(typeof utils.logInfo.args[0]).to.equal('undefined');
    });

    it('handles config with usersync and userIds with empty names or that dont match a submodule.name', function () {
      init(config);
      setSubmoduleRegistry([sharedIdSystemSubmodule]);
      config.setConfig({
        userSync: {
          userIds: [{
            name: '',
            value: {test: '1'}
          }, {
            name: 'foo',
            value: {test: '1'}
          }]
        }
      });
      expect(typeof utils.logInfo.args[0]).to.equal('undefined');
    });

    it('config with 1 configurations should create 1 submodules', function () {
      init(config);
      setSubmoduleRegistry([sharedIdSystemSubmodule, pubProvidedIdSubmodule]);
      config.setConfig(getConfigMock(['pubCommonId', 'pubCommonId', 'cookie']));

      expect(utils.logInfo.args[0][0]).to.exist.and.to.contain('User ID - usersync config updated for 1 submodules');
    });

    it('handles config with name in different case', function () {
      init(config);
      setSubmoduleRegistry([sharedIdSystemSubmodule]);
      config.setConfig({
        userSync: {
          userIds: [{
            name: 'SharedId'
          }]
        }
      });

      expect(utils.logInfo.args[0][0]).to.exist.and.to.contain('User ID - usersync config updated for 1 submodules');
    });

<<<<<<< HEAD
    it('config with 22 configurations should result in 22 submodules add', function () {
      init(config);
      setSubmoduleRegistry([sharedIdSystemSubmodule, unifiedIdSubmodule, id5IdSubmodule, identityLinkSubmodule, liveIntentIdSubmodule, netIdSubmodule, intentIqIdSubmodule, zeotapIdPlusSubmodule, hadronIdSubmodule, pubProvidedIdSubmodule, criteoIdSubmodule, mwOpenLinkIdSubModule, tapadIdSubmodule, uid2IdSubmodule, euidIdSubmodule, admixerIdSubmodule, deepintentDpesSubmodule, dmdIdSubmodule, amxIdSubmodule, kinessoIdSubmodule, adqueryIdSubmodule, tncidSubModule]);
=======
    it('config with 2 configurations should result in 2 submodules add', function () {
      init(config);
      setSubmoduleRegistry([sharedIdSystemSubmodule, pubProvidedIdSubmodule]);
>>>>>>> fca4691b
      config.setConfig({
        userSync: {
          syncDelay: 0,
          userIds: [{
            name: 'pubCommonId', value: {'pubcid': '11111'}
          }, {
<<<<<<< HEAD
            name: 'unifiedId',
            storage: {name: 'unifiedid', type: 'cookie'}
          }, {
            name: 'id5Id',
            storage: {name: 'id5id', type: 'cookie'}
          }, {
            name: 'identityLink',
            storage: {name: 'idl_env', type: 'cookie'}
          }, {
            name: 'liveIntentId',
            storage: {name: '_li_pbid', type: 'cookie'}
          }, {
            name: 'netId',
            storage: {name: 'netId', type: 'cookie'}
          }, {
            name: 'intentIqId',
            storage: {name: 'intentIqId', type: 'cookie'}
          }, {
            name: 'hadronId',
            storage: {name: 'hadronId', type: 'html5'}
          }, {
            name: 'zeotapIdPlus'
          }, {
            name: 'criteo'
          }, {
            name: 'mwOpenLinkId'
          }, {
            name: 'tapadId',
            storage: {name: 'tapad_id', type: 'cookie'}
          }, {
            name: 'uid2'
          }, {
            name: 'euid'
          }, {
            name: 'admixerId',
            storage: {name: 'admixerId', type: 'cookie'}
          }, {
            name: 'deepintentId',
            storage: {name: 'deepintentId', type: 'cookie'}
          }, {
            name: 'dmdId',
            storage: {name: 'dmdId', type: 'cookie'}
          }, {
            name: 'amxId',
            storage: {name: 'amxId', type: 'html5'}
          }, {
            name: 'kpuid',
            storage: {name: 'kpuid', type: 'cookie'}
          }, {
            name: 'qid',
            storage: {name: 'qid', type: 'html5'}
          }, {
            name: 'tncId'
          }]
        }
      });
      expect(utils.logInfo.args[0][0]).to.exist.and.to.contain('User ID - usersync config updated for 22 submodules');
=======
            name: 'pubProvidedId',
            storage: {name: 'pubProvidedId', type: 'cookie'}
          }]
        }
      });
      expect(utils.logInfo.args[0][0]).to.exist.and.to.contain('User ID - usersync config updated for 2 submodules');
>>>>>>> fca4691b
    });

    it('config syncDelay updates module correctly', function () {
      init(config);
      setSubmoduleRegistry([sharedIdSystemSubmodule]);
      config.setConfig({
        userSync: {
          syncDelay: 99,
          userIds: [{
            name: 'pubCommonId',
            storage: {name: 'pubCommonId', type: 'cookie'}
          }]
        }
      });
      expect(syncDelay).to.equal(99);
    });

    it('config auctionDelay updates module correctly', function () {
      init(config);
      setSubmoduleRegistry([sharedIdSystemSubmodule]);
      config.setConfig({
        userSync: {
          auctionDelay: 100,
          userIds: [{
            name: 'pubCommonId',
            storage: {name: 'pubCommonId', type: 'cookie'}
          }]
        }
      });
      expect(auctionDelay).to.equal(100);
    });

    it('config auctionDelay defaults to 500 if not a number', function () {
      init(config);
      setSubmoduleRegistry([sharedIdSystemSubmodule]);
      config.setConfig({
        userSync: {
          auctionDelay: '',
          userIds: [{
            name: 'pubCommonId',
            storage: {name: 'pubCommonId', type: 'cookie'}
          }]
        }
      });
      expect(auctionDelay).to.equal(500);
    });

    describe('auction and user sync delays', function () {
      let sandbox;
      let adUnits;
      let mockIdCallback;
      let auctionSpy;

      beforeEach(function () {
        sandbox = sinon.createSandbox();
        sandbox.stub(events, 'on');
        sandbox.stub(coreStorage, 'getCookie');

        // remove cookie
        coreStorage.setCookie('MOCKID', '', EXPIRED_COOKIE_DATE);

        adUnits = [getAdUnitMock()];

        auctionSpy = sandbox.spy();
        mockIdCallback = sandbox.stub();
        const mockIdSystem = {
          name: 'mockId',
          decode: function (value) {
            return {
              'mid': value['MOCKID']
            };
          },
          getId: function () {
            const storedId = coreStorage.getCookie('MOCKID');
            if (storedId) {
              return {id: {'MOCKID': storedId}};
            }
            return {callback: mockIdCallback};
          }
        };
        initModule(config);
        attachIdSystem(mockIdSystem, true);
      });

      afterEach(function () {
        $$PREBID_GLOBAL$$.requestBids.removeAll();
        config.resetConfig();
        sandbox.restore();
      });

      it('delays auction if auctionDelay is set, timing out at auction delay', function () {
        config.setConfig({
          userSync: {
            auctionDelay: 33,
            syncDelay: 77,
            userIds: [{
              name: 'mockId', storage: {name: 'MOCKID', type: 'cookie'}
            }]
          }
        });

        return runBidsHook(auctionSpy, {adUnits}).then(() => {
          // check auction was delayed
          startDelay.calledWith(33);
          auctionSpy.calledOnce.should.equal(false);

          // check ids were fetched
          mockIdCallback.calledOnce.should.equal(true);

          // mock timeout
          return startDelay.resolve();
        }).then(() => {
          auctionSpy.calledOnce.should.equal(true);

          // does not call auction again once ids are synced
          mockIdCallback.callArgWith(0, {'MOCKID': '1234'});
          auctionSpy.calledOnce.should.equal(true);

          // no sync after auction ends
          events.on.called.should.equal(false);
        });
      });

      it('delays auction if auctionDelay is set, continuing auction if ids are fetched before timing out', function () {
        config.setConfig({
          userSync: {
            auctionDelay: 33,
            syncDelay: 77,
            userIds: [{
              name: 'mockId', storage: {name: 'MOCKID', type: 'cookie'}
            }]
          }
        });

        return runBidsHook(auctionSpy, {adUnits}).then(() => {
          // check auction was delayed
          startDelay.calledWith(33);
          auctionSpy.calledOnce.should.equal(false);

          // check ids were fetched
          mockIdCallback.calledOnce.should.equal(true);

          // if ids returned, should continue auction
          mockIdCallback.callArgWith(0, {'MOCKID': '1234'});
          return clearStack();
        }).then(() => {
          auctionSpy.calledOnce.should.equal(true);

          // check ids were copied to bids
          adUnits.forEach(unit => {
            unit.bids.forEach(bid => {
              expect(bid).to.have.deep.nested.property('userId.mid');
              expect(bid.userId.mid).to.equal('1234');
              expect(bid.userIdAsEids.length).to.equal(0);// "mid" is an un-known submodule for USER_IDS_CONFIG in eids.js
            });
          });

          // no sync after auction ends
          events.on.called.should.equal(false);
        });
      });

      it('does not delay auction if set to 0, delays id fetch after auction ends with syncDelay', function () {
        config.setConfig({
          userSync: {
            auctionDelay: 0,
            syncDelay: 77,
            userIds: [{
              name: 'mockId', storage: {name: 'MOCKID', type: 'cookie'}
            }]
          }
        });

        return expectImmediateBidHook(auctionSpy, {adUnits})
          .then(() => {
            // should not delay auction
            auctionSpy.calledOnce.should.equal(true);

            // check user sync is delayed after auction is ended
            mockIdCallback.calledOnce.should.equal(false);
            events.on.calledOnce.should.equal(true);
            events.on.calledWith(EVENTS.AUCTION_END, sinon.match.func);

            // once auction is ended, sync user ids after delay
            events.on.callArg(1);
            callbackDelay.calledWith(77);
            mockIdCallback.calledOnce.should.equal(false);

            return callbackDelay.resolve();
          }).then(() => {
            // once sync delay is over, ids should be fetched
            mockIdCallback.calledOnce.should.equal(true);
          });
      });

      it('does not delay user id sync after auction ends if set to 0', function () {
        config.setConfig({
          userSync: {
            auctionDelay: 0,
            syncDelay: 0,
            userIds: [{
              name: 'mockId', storage: {name: 'MOCKID', type: 'cookie'}
            }]
          }
        });

        return expectImmediateBidHook(auctionSpy, {adUnits})
          .then(() => {
            // auction should not be delayed
            auctionSpy.calledOnce.should.equal(true);

            // sync delay after auction is ended
            mockIdCallback.calledOnce.should.equal(false);
            events.on.calledOnce.should.equal(true);
            events.on.calledWith(EVENTS.AUCTION_END, sinon.match.func);

            // once auction is ended, if no sync delay, fetch ids
            events.on.callArg(1);
            callbackDelay.calledWith(0);
            return callbackDelay.resolve();
          }).then(() => {
            mockIdCallback.calledOnce.should.equal(true);
          });
      });

      it('does not delay auction if there are no ids to fetch', function () {
        coreStorage.getCookie.withArgs('MOCKID').returns('123456778');
        config.setConfig({
          userSync: {
            auctionDelay: 33,
            syncDelay: 77,
            userIds: [{
              name: 'mockId', storage: {name: 'MOCKID', type: 'cookie'}
            }]
          }
        });

        return runBidsHook(auctionSpy, {adUnits}).then(() => {
          auctionSpy.calledOnce.should.equal(true);
          mockIdCallback.calledOnce.should.equal(false);

          // no sync after auction ends
          events.on.called.should.equal(false);
        });
      });
    });

    describe('Request bids hook appends userId to bid objs in adapters', function () {
      let adUnits;

      beforeEach(function () {
        adUnits = [getAdUnitMock()];
      });

      it('test hook from pubcommonid cookie', function (done) {
        coreStorage.setCookie('pubcid', 'testpubcid', (new Date(Date.now() + 100000).toUTCString()));

        init(config);
        setSubmoduleRegistry([sharedIdSystemSubmodule]);
        config.setConfig(getConfigMock(['pubCommonId', 'pubcid', 'cookie']));

        requestBidsHook(function () {
          adUnits.forEach(unit => {
            unit.bids.forEach(bid => {
              expect(bid).to.have.deep.nested.property('userId.pubcid');
              expect(bid.userId.pubcid).to.equal('testpubcid');
              expect(bid.userIdAsEids[0]).to.deep.equal({
                source: 'pubcid.org',
                uids: [{id: 'testpubcid', atype: 1}]
              });
            });
          });
          coreStorage.setCookie('pubcid', '', EXPIRED_COOKIE_DATE);
          done();
        }, {adUnits});
      });

      it('test hook from pubcommonid html5', function (done) {
        // simulate existing browser local storage values
        localStorage.setItem('pubcid', 'testpubcid');
        localStorage.setItem('pubcid_exp', new Date(Date.now() + 100000).toUTCString());

        init(config);
        setSubmoduleRegistry([sharedIdSystemSubmodule]);
        config.setConfig(getConfigMock(['pubCommonId', 'pubcid', 'html5']));

        requestBidsHook(function () {
          adUnits.forEach(unit => {
            unit.bids.forEach(bid => {
              expect(bid).to.have.deep.nested.property('userId.pubcid');
              expect(bid.userId.pubcid).to.equal('testpubcid');
              expect(bid.userIdAsEids[0]).to.deep.equal({
                source: 'pubcid.org',
                uids: [{id: 'testpubcid', atype: 1}]
              });
            });
          });
          localStorage.removeItem('pubcid');
          localStorage.removeItem('pubcid_exp');
          done();
        }, {adUnits});
      });

      it('test hook from pubcommonid cookie&html5', function (done) {
        const expiration = new Date(Date.now() + 100000).toUTCString();
        coreStorage.setCookie('pubcid', 'testpubcid', expiration);
        localStorage.setItem('pubcid', 'testpubcid');
        localStorage.setItem('pubcid_exp', expiration);

        init(config);
        setSubmoduleRegistry([sharedIdSystemSubmodule]);
        config.setConfig(getConfigMock(['pubCommonId', 'pubcid', 'cookie&html5']));

        requestBidsHook(function () {
          adUnits.forEach(unit => {
            unit.bids.forEach(bid => {
              expect(bid).to.have.deep.nested.property('userId.pubcid');
              expect(bid.userId.pubcid).to.equal('testpubcid');
              expect(bid.userIdAsEids[0]).to.deep.equal({
                source: 'pubcid.org',
                uids: [{id: 'testpubcid', atype: 1}]
              });
            });
          });

          coreStorage.setCookie('pubcid', '', EXPIRED_COOKIE_DATE);
          localStorage.removeItem('pubcid');
          localStorage.removeItem('pubcid_exp');

          done();
        }, {adUnits});
      });

      it('test hook from pubcommonid cookie&html5, no cookie present', function (done) {
        localStorage.setItem('pubcid', 'testpubcid');
        localStorage.setItem('pubcid_exp', new Date(Date.now() + 100000).toUTCString());

        init(config);
        setSubmoduleRegistry([sharedIdSystemSubmodule]);
        config.setConfig(getConfigMock(['pubCommonId', 'pubcid', 'cookie&html5']));

        requestBidsHook(function () {
          adUnits.forEach(unit => {
            unit.bids.forEach(bid => {
              expect(bid).to.have.deep.nested.property('userId.pubcid');
              expect(bid.userId.pubcid).to.equal('testpubcid');
              expect(bid.userIdAsEids[0]).to.deep.equal({
                source: 'pubcid.org',
                uids: [{id: 'testpubcid', atype: 1}]
              });
            });
          });

          localStorage.removeItem('pubcid');
          localStorage.removeItem('pubcid_exp');

          done();
        }, {adUnits});
      });

      it('test hook from pubcommonid cookie&html5, no local storage entry', function (done) {
        coreStorage.setCookie('pubcid', 'testpubcid', (new Date(Date.now() + 100000).toUTCString()));

        init(config);
        setSubmoduleRegistry([sharedIdSystemSubmodule]);
        config.setConfig(getConfigMock(['pubCommonId', 'pubcid', 'cookie&html5']));

        requestBidsHook(function () {
          adUnits.forEach(unit => {
            unit.bids.forEach(bid => {
              expect(bid).to.have.deep.nested.property('userId.pubcid');
              expect(bid.userId.pubcid).to.equal('testpubcid');
              expect(bid.userIdAsEids[0]).to.deep.equal({
                source: 'pubcid.org',
                uids: [{id: 'testpubcid', atype: 1}]
              });
            });
          });

          coreStorage.setCookie('pubcid', '', EXPIRED_COOKIE_DATE);

          done();
        }, {adUnits});
      });

      it('test hook from pubcommonid config value object', function (done) {
        init(config);
        setSubmoduleRegistry([sharedIdSystemSubmodule]);
        config.setConfig(getConfigValueMock('pubCommonId', {'pubcidvalue': 'testpubcidvalue'}));

        requestBidsHook(function () {
          adUnits.forEach(unit => {
            unit.bids.forEach(bid => {
              expect(bid).to.have.deep.nested.property('userId.pubcidvalue');
              expect(bid.userId.pubcidvalue).to.equal('testpubcidvalue');
              expect(bid.userIdAsEids.length).to.equal(0);// "pubcidvalue" is an un-known submodule for USER_IDS_CONFIG in eids.js
            });
          });
          done();
        }, {adUnits});
      });

      it('eidPermissions fun with bidders', function (done) {
        coreStorage.setCookie('pubcid', 'test222', (new Date(Date.now() + 5000).toUTCString()));

        init(config);
        setSubmoduleRegistry([sharedIdSystemSubmodule]);
        let eidPermissions;
        getPrebidInternal().setEidPermissions = function (newEidPermissions) {
          eidPermissions = newEidPermissions;
        }
        config.setConfig({
          userSync: {
            syncDelay: 0,
            userIds: [
              {
                name: 'pubCommonId',
                bidders: [
                  'sampleBidder'
                ],
                storage: {
                  type: 'cookie',
                  name: 'pubcid',
                  expires: 28
                }
              }
            ]
          }
        });

        requestBidsHook(function () {
          expect(eidPermissions).to.deep.equal(
            [
              {
                bidders: [
                  'sampleBidder'
                ],
                source: 'pubcid.org'
              }
            ]
          );
          adUnits.forEach(unit => {
            unit.bids.forEach(bid => {
              if (bid.bidder === 'sampleBidder') {
                expect(bid).to.have.deep.nested.property('userId.pubcid');
                expect(bid.userId.pubcid).to.equal('test222');
                expect(bid.userIdAsEids[0]).to.deep.equal({
                  source: 'pubcid.org',
                  uids: [
                    {
                      id: 'test222',
                      atype: 1
                    }
                  ]
                });
              }
              if (bid.bidder === 'anotherSampleBidder') {
                expect(bid).to.not.have.deep.nested.property('userId.pubcid');
                expect(bid).to.not.have.property('userIdAsEids');
              }
            });
          });
          coreStorage.setCookie('pubcid', '', EXPIRED_COOKIE_DATE);
          getPrebidInternal().setEidPermissions = undefined;
          done();
        }, {adUnits});
      });

      it('eidPermissions fun without bidders', function (done) {
        coreStorage.setCookie('pubcid', 'test222', new Date(Date.now() + 5000).toUTCString());

        init(config);
        setSubmoduleRegistry([sharedIdSystemSubmodule]);
        let eidPermissions;
        getPrebidInternal().setEidPermissions = function (newEidPermissions) {
          eidPermissions = newEidPermissions;
        }
        config.setConfig({
          userSync: {
            syncDelay: 0,
            userIds: [
              {
                name: 'pubCommonId',
                storage: {
                  type: 'cookie',
                  name: 'pubcid',
                  expires: 28
                }
              }
            ]
          }
        });

        requestBidsHook(function () {
          expect(eidPermissions).to.deep.equal(
            []
          );
          adUnits.forEach(unit => {
            unit.bids.forEach(bid => {
              expect(bid).to.have.deep.nested.property('userId.pubcid');
              expect(bid.userId.pubcid).to.equal('test222');
              expect(bid.userIdAsEids[0]).to.deep.equal({
                source: 'pubcid.org',
                uids: [
                  {
                    id: 'test222',
                    atype: 1
                  }]
              });
            });
          });
          getPrebidInternal().setEidPermissions = undefined;
          coreStorage.setCookie('pubcid', '', EXPIRED_COOKIE_DATE);
          done();
        }, {adUnits});
      });

      it('test hook from pubProvidedId config params', function (done) {
        init(config);
        setSubmoduleRegistry([pubProvidedIdSubmodule]);
        config.setConfig({
          userSync: {
            syncDelay: 0,
            userIds: [{
              name: 'pubProvidedId',
              params: {
                eids: [{
                  source: 'example.com',
                  uids: [{
                    id: 'value read from cookie or local storage',
                    ext: {
                      stype: 'ppuid'
                    }
                  }]
                }, {
                  source: 'id-partner.com',
                  uids: [{
                    id: 'value read from cookie or local storage',
                    ext: {
                      stype: 'dmp'
                    }
                  }]
                }],
                eidsFunction: function () {
                  return [{
                    source: 'provider.com',
                    uids: [{
                      id: 'value read from cookie or local storage',
                      ext: {
                        stype: 'sha256email'
                      }
                    }]
                  }]
                }
              }
            }
            ]
          }
        });

        requestBidsHook(function () {
          adUnits.forEach(unit => {
            unit.bids.forEach(bid => {
              expect(bid).to.have.deep.nested.property('userId.pubProvidedId');
              expect(bid.userId.pubProvidedId).to.deep.equal([{
                source: 'example.com',
                uids: [{
                  id: 'value read from cookie or local storage',
                  ext: {
                    stype: 'ppuid'
                  }
                }]
              }, {
                source: 'id-partner.com',
                uids: [{
                  id: 'value read from cookie or local storage',
                  ext: {
                    stype: 'dmp'
                  }
                }]
              }, {
                source: 'provider.com',
                uids: [{
                  id: 'value read from cookie or local storage',
                  ext: {
                    stype: 'sha256email'
                  }
                }]
              }]);

              expect(bid.userIdAsEids[0]).to.deep.equal({
                source: 'example.com',
                uids: [{
                  id: 'value read from cookie or local storage',
                  ext: {
                    stype: 'ppuid'
                  }
                }]
              });
              expect(bid.userIdAsEids[2]).to.deep.equal({
                source: 'provider.com',
                uids: [{
                  id: 'value read from cookie or local storage',
                  ext: {
                    stype: 'sha256email'
                  }
                }]
              });
            });
          });
          done();
        }, {adUnits});
      });
      it('should add new id system ', function (done) {
        coreStorage.setCookie('pubcid', 'testpubcid', (new Date(Date.now() + 5000).toUTCString()));

        init(config);
        setSubmoduleRegistry([sharedIdSystemSubmodule]);

        config.setConfig({
          userSync: {
            syncDelay: 0,
            userIds: [{
              name: 'pubCommonId', storage: {name: 'pubcid', type: 'cookie'}
            }, {
              name: 'mockId', storage: {name: 'MOCKID', type: 'cookie'}
            }]
          }
        });

        // Add new submodule named 'mockId'
        attachIdSystem({
          name: 'mockId',
          decode: function (value) {
            return {
              'mid': value['MOCKID']
            };
          },
          getId: function (config, storedId) {
            if (storedId) return {};
            return {id: {'MOCKID': '1234'}};
          }
        });

        requestBidsHook(function () {
          adUnits.forEach(unit => {
            unit.bids.forEach(bid => {
              // check PubCommonId id data was copied to bid
              expect(bid).to.have.deep.nested.property('userId.pubcid');
              // check MockId data was copied to bid
              expect(bid).to.have.deep.nested.property('userId.mid');
              expect(bid.userId.mid).to.equal('1234');
            });
          });
<<<<<<< HEAD
          coreStorage.setCookie('_li_pbid', '', EXPIRED_COOKIE_DATE);
          done();
        }, {adUnits});
      });

      it('test hook from dmdId cookies', function (done) {
        // simulate existing browser local storage values
        coreStorage.setCookie('dmdId', 'testdmdId', (new Date(Date.now() + 5000).toUTCString()));

        init(config);
        setSubmoduleRegistry([dmdIdSubmodule]);
        config.setConfig(getConfigMock(['dmdId', 'dmdId', 'cookie']));

        requestBidsHook(function () {
          adUnits.forEach(unit => {
            unit.bids.forEach(bid => {
              expect(bid).to.have.deep.nested.property('userId.dmdId');
              expect(bid.userId.dmdId).to.equal('testdmdId');
              expect(bid.userIdAsEids[0]).to.deep.equal({
                source: 'hcn.health',
                uids: [{id: 'testdmdId', atype: 3}]
              });
            });
          });
          coreStorage.setCookie('dmdId', '', EXPIRED_COOKIE_DATE);
          done();
        }, {adUnits});
      });

      it('test hook from netId cookies', function (done) {
        // simulate existing browser local storage values
        coreStorage.setCookie('netId', JSON.stringify({'netId': 'fH5A3n2O8_CZZyPoJVD-eabc6ECb7jhxCicsds7qSg'}), (new Date(Date.now() + 5000).toUTCString()));

        init(config);
        setSubmoduleRegistry([netIdSubmodule]);
        config.setConfig(getConfigMock(['netId', 'netId', 'cookie']));

        requestBidsHook(function () {
          adUnits.forEach(unit => {
            unit.bids.forEach(bid => {
              expect(bid).to.have.deep.nested.property('userId.netId');
              expect(bid.userId.netId).to.equal('fH5A3n2O8_CZZyPoJVD-eabc6ECb7jhxCicsds7qSg');
              expect(bid.userIdAsEids[0]).to.deep.equal({
                source: 'netid.de',
                uids: [{id: 'fH5A3n2O8_CZZyPoJVD-eabc6ECb7jhxCicsds7qSg', atype: 1}]
              });
            });
          });
          coreStorage.setCookie('netId', '', EXPIRED_COOKIE_DATE);
          done();
        }, {adUnits});
      });

      it('test hook from intentIqId cookies', function (done) {
        // simulate existing browser local storage values
        coreStorage.setCookie('intentIqId', 'abcdefghijk', (new Date(Date.now() + 5000).toUTCString()));

        init(config);
        setSubmoduleRegistry([intentIqIdSubmodule]);
        config.setConfig(getConfigMock(['intentIqId', 'intentIqId', 'cookie']));

        requestBidsHook(function () {
          adUnits.forEach(unit => {
            unit.bids.forEach(bid => {
              expect(bid).to.have.deep.nested.property('userId.intentIqId');
              expect(bid.userId.intentIqId).to.equal('abcdefghijk');
              expect(bid.userIdAsEids[0]).to.deep.equal({
                source: 'intentiq.com',
                uids: [{id: 'abcdefghijk', atype: 1}]
              });
            });
          });
          coreStorage.setCookie('intentIqId', '', EXPIRED_COOKIE_DATE);
          done();
        }, {adUnits});
      });

      it('test hook from hadronId html5', function (done) {
        // simulate existing browser local storage values
        localStorage.setItem('hadronId', JSON.stringify({'hadronId': 'testHadronId1'}));
        localStorage.setItem('hadronId_exp', (new Date(Date.now() + 5000)).toUTCString());

        init(config);
        setSubmoduleRegistry([hadronIdSubmodule]);
        config.setConfig(getConfigMock(['hadronId', 'hadronId', 'html5']));

        requestBidsHook(function () {
          adUnits.forEach(unit => {
            unit.bids.forEach(bid => {
              expect(bid).to.have.deep.nested.property('userId.hadronId');
              expect(bid.userId.hadronId).to.equal('testHadronId1');
              expect(bid.userIdAsEids[0]).to.deep.equal({
                source: 'audigent.com',
                uids: [{id: 'testHadronId1', atype: 1}]
              });
            });
          });
          localStorage.removeItem('hadronId');
          localStorage.removeItem('hadronId_exp');
          done();
        }, {adUnits});
      });

      it('test hook from merkleId cookies - legacy', function (done) {
        // simulate existing browser local storage values
        coreStorage.setCookie('merkleId', JSON.stringify({'pam_id': {'id': 'testmerkleId', 'keyID': 1}}), (new Date(Date.now() + 5000).toUTCString()));

        init(config);
        setSubmoduleRegistry([merkleIdSubmodule]);
        config.setConfig(getConfigMock(['merkleId', 'merkleId', 'cookie']));

        requestBidsHook(function () {
          adUnits.forEach(unit => {
            unit.bids.forEach(bid => {
              expect(bid).to.have.deep.nested.property('userId.merkleId');
              expect(bid.userId.merkleId).to.deep.equal({'id': 'testmerkleId', 'keyID': 1});
              expect(bid.userIdAsEids[0]).to.deep.equal({
                source: 'merkleinc.com',
                uids: [{id: 'testmerkleId', atype: 3, ext: {keyID: 1}}]
              });
            });
          });
          coreStorage.setCookie('merkleId', '', EXPIRED_COOKIE_DATE);
          done();
        }, {adUnits});
      });

      it('test hook from merkleId cookies', function (done) {
        // simulate existing browser local storage values
        coreStorage.setCookie('merkleId', JSON.stringify({
          'merkleId': [{id: 'testmerkleId', ext: { keyID: 1, ssp: 'ssp1' }}, {id: 'another-random-id-value', ext: { ssp: 'ssp2' }}],
          '_svsid': 'svs-id-1'
        }), (new Date(Date.now() + 5000).toUTCString()));

        init(config);
        setSubmoduleRegistry([merkleIdSubmodule]);
        config.setConfig(getConfigMock(['merkleId', 'merkleId', 'cookie']));

        requestBidsHook(function () {
          adUnits.forEach(unit => {
            unit.bids.forEach(bid => {
              expect(bid).to.have.deep.nested.property('userId.merkleId');
              expect(bid.userId.merkleId.length).to.equal(2);
              expect(bid.userIdAsEids.length).to.equal(2);
              expect(bid.userIdAsEids[0]).to.deep.equal({ source: 'ssp1.merkleinc.com', uids: [{id: 'testmerkleId', atype: 3, ext: { keyID: 1, ssp: 'ssp1' }}] });
              expect(bid.userIdAsEids[1]).to.deep.equal({ source: 'ssp2.merkleinc.com', uids: [{id: 'another-random-id-value', atype: 3, ext: { ssp: 'ssp2' }}] });
            });
          });
          coreStorage.setCookie('merkleId', '', EXPIRED_COOKIE_DATE);
          done();
        }, {adUnits});
      });

      it('test hook from zeotapIdPlus cookies', function (done) {
        // simulate existing browser local storage values
        coreStorage.setCookie('IDP', btoa(JSON.stringify('abcdefghijk')), (new Date(Date.now() + 5000).toUTCString()));

        init(config);
        setSubmoduleRegistry([zeotapIdPlusSubmodule]);
        config.setConfig(getConfigMock(['zeotapIdPlus', 'IDP', 'cookie']));

        requestBidsHook(function () {
          adUnits.forEach(unit => {
            unit.bids.forEach(bid => {
              expect(bid).to.have.deep.nested.property('userId.IDP');
              expect(bid.userId.IDP).to.equal('abcdefghijk');
              expect(bid.userIdAsEids[0]).to.deep.equal({
                source: 'zeotap.com',
                uids: [{id: 'abcdefghijk', atype: 1}]
              });
            });
          });
          coreStorage.setCookie('IDP', '', EXPIRED_COOKIE_DATE);
          done();
        }, {adUnits});
      });

      it('test hook from mwOpenLinkId cookies', function (done) {
        // simulate existing browser local storage values
        coreStorage.setCookie('mwol', JSON.stringify({eid: 'XX-YY-ZZ-123'}), (new Date(Date.now() + 5000).toUTCString()));

        init(config);
        setSubmoduleRegistry([mwOpenLinkIdSubModule]);
        config.setConfig(getConfigMock(['mwOpenLinkId', 'mwol', 'cookie']));

        requestBidsHook(function () {
          adUnits.forEach(unit => {
            unit.bids.forEach(bid => {
              expect(bid).to.have.deep.nested.property('userId.mwOpenLinkId');
              expect(bid.userId.mwOpenLinkId).to.equal('XX-YY-ZZ-123');
            });
          });
          coreStorage.setCookie('mwol', '', EXPIRED_COOKIE_DATE);
          done();
        }, {adUnits});
      });

      it('test hook from admixerId html5', function (done) {
        // simulate existing browser local storage values
        localStorage.setItem('admixerId', 'testadmixerId');
        localStorage.setItem('admixerId_exp', '');

        init(config);
        setSubmoduleRegistry([admixerIdSubmodule]);
        config.setConfig(getConfigMock(['admixerId', 'admixerId', 'html5']));
        requestBidsHook(function () {
          adUnits.forEach(unit => {
            unit.bids.forEach(bid => {
              expect(bid).to.have.deep.nested.property('userId.admixerId');
              expect(bid.userId.admixerId).to.equal('testadmixerId');
              expect(bid.userIdAsEids[0]).to.deep.equal({
                source: 'admixer.net',
                uids: [{id: 'testadmixerId', atype: 3}]
              });
            });
          });
          localStorage.removeItem('admixerId');
          done();
        }, {adUnits});
      });

      it('test hook from admixerId cookie', function (done) {
        coreStorage.setCookie('admixerId', 'testadmixerId', (new Date(Date.now() + 100000).toUTCString()));

        init(config);
        setSubmoduleRegistry([admixerIdSubmodule]);
        config.setConfig(getConfigMock(['admixerId', 'admixerId', 'cookie']));

        requestBidsHook(function () {
          adUnits.forEach(unit => {
            unit.bids.forEach(bid => {
              expect(bid).to.have.deep.nested.property('userId.admixerId');
              expect(bid.userId.admixerId).to.equal('testadmixerId');
              expect(bid.userIdAsEids[0]).to.deep.equal({
                source: 'admixer.net',
                uids: [{id: 'testadmixerId', atype: 3}]
              });
            });
          });
          coreStorage.setCookie('admixerId', '', EXPIRED_COOKIE_DATE);
          done();
        }, {adUnits});
      });

      it('test hook from deepintentId cookies', function (done) {
        // simulate existing browser local storage values
        coreStorage.setCookie('deepintentId', 'testdeepintentId', (new Date(Date.now() + 5000).toUTCString()));

        init(config);
        setSubmoduleRegistry([deepintentDpesSubmodule]);
        config.setConfig(getConfigMock(['deepintentId', 'deepintentId', 'cookie']));

        requestBidsHook(function () {
          adUnits.forEach(unit => {
            unit.bids.forEach(bid => {
              expect(bid).to.have.deep.nested.property('userId.deepintentId');
              expect(bid.userId.deepintentId).to.deep.equal('testdeepintentId');
              expect(bid.userIdAsEids[0]).to.deep.equal({
                source: 'deepintent.com',
                uids: [{id: 'testdeepintentId', atype: 3}]
              });
            });
          });
          coreStorage.setCookie('deepintentId', '', EXPIRED_COOKIE_DATE);
          done();
        }, {adUnits});
      });

      it('test hook from deepintentId html5', function (done) {
        // simulate existing browser local storage values
        localStorage.setItem('deepintentId', 'testdeepintentId');
        localStorage.setItem('deepintentId_exp', '');

        init(config);
        setSubmoduleRegistry([deepintentDpesSubmodule]);
        config.setConfig(getConfigMock(['deepintentId', 'deepintentId', 'html5']));
        requestBidsHook(function () {
          adUnits.forEach(unit => {
            unit.bids.forEach(bid => {
              expect(bid).to.have.deep.nested.property('userId.deepintentId');
              expect(bid.userIdAsEids[0]).to.deep.equal({
                source: 'deepintent.com',
                uids: [{id: 'testdeepintentId', atype: 3}]
              });
            });
          });
          localStorage.removeItem('deepintentId');
          done();
        }, {adUnits});
      });

      it('test hook from qid html5', (done) => {
        // simulate existing localStorage values
        localStorage.setItem('qid', 'testqid');
        localStorage.setItem('qid_exp', '');

        init(config);
        setSubmoduleRegistry([adqueryIdSubmodule]);
        config.setConfig(getConfigMock(['qid', 'qid', 'html5']));

        requestBidsHook(() => {
          adUnits.forEach((adUnit) => {
            adUnit.bids.forEach((bid) => {
              expect(bid).to.have.deep.nested.property('userId.qid');
              expect(bid.userId.qid).to.equal('testqid');
              expect(bid.userIdAsEids[0]).to.deep.equal({
                source: 'adquery.io',
                uids: [{
                  id: 'testqid',
                  atype: 1,
                }]
              });
            });
          });

          // clear LS
          localStorage.removeItem('qid');
          localStorage.removeItem('qid_exp');
          done();
        }, {adUnits});
      });

      it('test hook when pubCommonId, unifiedId, id5Id, identityLink, intentIqId, zeotapIdPlus, netId, hadronId, Criteo, UID 2.0, admixerId, amxId, dmdId, kpuid, qid and mwOpenLinkId have data to pass', function (done) {
        coreStorage.setCookie('pubcid', 'testpubcid', (new Date(Date.now() + 5000).toUTCString()));
        coreStorage.setCookie('unifiedid', JSON.stringify({'TDID': 'testunifiedid'}), (new Date(Date.now() + 5000).toUTCString()));
        coreStorage.setCookie('id5id', JSON.stringify({'universal_uid': 'testid5id'}), (new Date(Date.now() + 5000).toUTCString()));
        coreStorage.setCookie('idl_env', 'AiGNC8Z5ONyZKSpIPf', (new Date(Date.now() + 5000).toUTCString()));
        coreStorage.setCookie('dmdId', 'testdmdId', (new Date(Date.now() + 5000).toUTCString()));
        coreStorage.setCookie('netId', JSON.stringify({'netId': 'testnetId'}), (new Date(Date.now() + 5000).toUTCString()));
        coreStorage.setCookie('intentIqId', 'testintentIqId', (new Date(Date.now() + 5000).toUTCString()));
        coreStorage.setCookie('IDP', btoa(JSON.stringify('zeotapId')), (new Date(Date.now() + 5000).toUTCString()));
        // hadronId only supports localStorage
        localStorage.setItem('hadronId', JSON.stringify({'hadronId': 'testHadronId1'}));
        localStorage.setItem('hadronId_exp', (new Date(Date.now() + 5000)).toUTCString());
        coreStorage.setCookie('storage_criteo', JSON.stringify({'criteoId': 'test_bidid'}), (new Date(Date.now() + 5000).toUTCString()));
        coreStorage.setCookie('mwol', JSON.stringify({eid: 'XX-YY-ZZ-123'}), (new Date(Date.now() + 5000).toUTCString()));
        coreStorage.setCookie('uid2id', 'Sample_AD_Token', (new Date(Date.now() + 5000).toUTCString()));
        coreStorage.setCookie('admixerId', 'testadmixerId', (new Date(Date.now() + 5000).toUTCString()));
        coreStorage.setCookie('deepintentId', 'testdeepintentId', (new Date(Date.now() + 5000).toUTCString()));
        coreStorage.setCookie('kpuid', 'KINESSO_ID', (new Date(Date.now() + 5000).toUTCString()));
        // amxId only supports localStorage
        localStorage.setItem('amxId', 'test_amxid_id');
        localStorage.setItem('amxId_exp', (new Date(Date.now() + 5000)).toUTCString());
        // qid only supports localStorage
        localStorage.setItem('qid', 'testqid');
        localStorage.setItem('qid_exp', (new Date(Date.now() + 5000)).toUTCString());
        init(config);
        setSubmoduleRegistry([sharedIdSystemSubmodule, unifiedIdSubmodule, id5IdSubmodule, identityLinkSubmodule, netIdSubmodule, intentIqIdSubmodule, zeotapIdPlusSubmodule, hadronIdSubmodule, criteoIdSubmodule, mwOpenLinkIdSubModule, tapadIdSubmodule, uid2IdSubmodule, admixerIdSubmodule, deepintentDpesSubmodule, dmdIdSubmodule, amxIdSubmodule, kinessoIdSubmodule, adqueryIdSubmodule]);
        config.setConfig(getConfigMock(['pubCommonId', 'pubcid', 'cookie'],
          ['unifiedId', 'unifiedid', 'cookie'],
          ['id5Id', 'id5id', 'cookie'],
          ['identityLink', 'idl_env', 'cookie'],
          ['dmdId', 'dmdId', 'cookie'],
          ['netId', 'netId', 'cookie'],
          ['intentIqId', 'intentIqId', 'cookie'],
          ['zeotapIdPlus', 'IDP', 'cookie'],
          ['hadronId', 'hadronId', 'html5'],
          ['criteo', 'storage_criteo', 'cookie'],
          ['mwOpenLinkId', 'mwol', 'cookie'],
          ['tapadId', 'tapad_id', 'cookie'],
          ['uid2', 'uid2id', 'cookie'],
          ['admixerId', 'admixerId', 'cookie'],
          ['amxId', 'amxId', 'html5'],
          ['deepintentId', 'deepintentId', 'cookie'],
          ['kpuid', 'kpuid', 'cookie'],
          ['qid', 'qid', 'html5']));

        requestBidsHook(function () {
          adUnits.forEach(unit => {
            unit.bids.forEach(bid => {
              // verify that the PubCommonId id data was copied to bid
              expect(bid).to.have.deep.nested.property('userId.pubcid');
              expect(bid.userId.pubcid).to.equal('testpubcid');
              // also check that UnifiedId id data was copied to bid
              expect(bid).to.have.deep.nested.property('userId.tdid');
              expect(bid.userId.tdid).to.equal('testunifiedid');
              // also check that Id5Id id data was copied to bid
              expect(bid).to.have.deep.nested.property('userId.id5id.uid');
              expect(bid.userId.id5id.uid).to.equal('testid5id');
              // check that identityLink id data was copied to bid
              expect(bid).to.have.deep.nested.property('userId.idl_env');
              expect(bid.userId.idl_env).to.equal('AiGNC8Z5ONyZKSpIPf');
              // also check that dmdID id was copied to bid
              expect(bid).to.have.deep.nested.property('userId.dmdId');
              expect(bid.userId.dmdId).to.equal('testdmdId');
              // also check that netId id data was copied to bid
              expect(bid).to.have.deep.nested.property('userId.netId');
              expect(bid.userId.netId).to.equal('testnetId');
              // also check that intentIqId id data was copied to bid
              expect(bid).to.have.deep.nested.property('userId.intentIqId');
              expect(bid.userId.intentIqId).to.equal('testintentIqId');
              // also check that zeotapIdPlus id data was copied to bid
              expect(bid).to.have.deep.nested.property('userId.IDP');
              expect(bid.userId.IDP).to.equal('zeotapId');
              // also check that hadronId id was copied to bid
              expect(bid).to.have.deep.nested.property('userId.hadronId');
              expect(bid.userId.hadronId).to.equal('testHadronId1');
              // also check that criteo id was copied to bid
              expect(bid).to.have.deep.nested.property('userId.criteoId');
              expect(bid.userId.criteoId).to.equal('test_bidid');
              // also check that mwOpenLink id was copied to bid
              expect(bid).to.have.deep.nested.property('userId.mwOpenLinkId');
              expect(bid.userId.mwOpenLinkId).to.equal('XX-YY-ZZ-123');
              expect(bid.userId.uid2).to.deep.equal({
                id: 'Sample_AD_Token'
              });
              expect(bid).to.have.deep.nested.property('userId.amxId');
              expect(bid.userId.amxId).to.equal('test_amxid_id');

              // also check that criteo id was copied to bid
              expect(bid).to.have.deep.nested.property('userId.admixerId');
              expect(bid.userId.admixerId).to.equal('testadmixerId');

              // also check that deepintentId was copied to bid
              expect(bid).to.have.deep.nested.property('userId.deepintentId');
              expect(bid.userId.deepintentId).to.equal('testdeepintentId');

              expect(bid).to.have.deep.nested.property('userId.kpuid');
              expect(bid.userId.kpuid).to.equal('KINESSO_ID');

              expect(bid).to.have.deep.nested.property('userId.qid');
              expect(bid.userId.qid).to.equal('testqid');

              expect(bid.userIdAsEids.length).to.equal(17);
            });
          });
          coreStorage.setCookie('pubcid', '', EXPIRED_COOKIE_DATE);
          coreStorage.setCookie('unifiedid', '', EXPIRED_COOKIE_DATE);
          coreStorage.setCookie('id5id', '', EXPIRED_COOKIE_DATE);
          coreStorage.setCookie('idl_env', '', EXPIRED_COOKIE_DATE);
          coreStorage.setCookie('dmdId', '', EXPIRED_COOKIE_DATE);
          coreStorage.setCookie('netId', '', EXPIRED_COOKIE_DATE);
          coreStorage.setCookie('intentIqId', '', EXPIRED_COOKIE_DATE);
          coreStorage.setCookie('IDP', '', EXPIRED_COOKIE_DATE);
          localStorage.removeItem('hadronId');
          localStorage.removeItem('hadronId_exp');
          coreStorage.setCookie('storage_criteo', '', EXPIRED_COOKIE_DATE);
          coreStorage.setCookie('mwol', '', EXPIRED_COOKIE_DATE);
          coreStorage.setCookie('uid2id', '', EXPIRED_COOKIE_DATE);
          coreStorage.setCookie('admixerId', '', EXPIRED_COOKIE_DATE);
          coreStorage.setCookie('deepintentId', EXPIRED_COOKIE_DATE);
          coreStorage.setCookie('kpuid', EXPIRED_COOKIE_DATE);
          localStorage.removeItem('amxId');
          localStorage.removeItem('amxId_exp');
          localStorage.removeItem('qid');
          localStorage.removeItem('qid_exp');
          done();
        }, {adUnits});
      });

      it('test hook from UID2 cookie', function (done) {
        coreStorage.setCookie('uid2id', 'Sample_AD_Token', (new Date(Date.now() + 5000).toUTCString()));

        init(config);
        setSubmoduleRegistry([uid2IdSubmodule]);
        config.setConfig(getConfigMock(['uid2', 'uid2id', 'cookie']));

        requestBidsHook(function () {
          adUnits.forEach(unit => {
            unit.bids.forEach(bid => {
              expect(bid).to.have.deep.nested.property('userId.uid2');
              expect(bid.userId.uid2).to.have.deep.nested.property('id');
              expect(bid.userId.uid2).to.deep.equal({
                id: 'Sample_AD_Token'
              });
              expect(bid.userIdAsEids[0]).to.deep.equal({
                source: 'uidapi.com',
                uids: [{
                  id: 'Sample_AD_Token',
                  atype: 3,
                }]
              });
            });
          });
          coreStorage.setCookie('uid2id', '', EXPIRED_COOKIE_DATE);
          done();
        }, {adUnits});
      });
      it('should add new id system ', function (done) {
        coreStorage.setCookie('pubcid', 'testpubcid', (new Date(Date.now() + 5000).toUTCString()));
        coreStorage.setCookie('unifiedid', JSON.stringify({'TDID': 'cookie-value-add-module-variations'}), new Date(Date.now() + 5000).toUTCString());
        coreStorage.setCookie('id5id', JSON.stringify({'universal_uid': 'testid5id'}), (new Date(Date.now() + 5000).toUTCString()));
        coreStorage.setCookie('idl_env', 'AiGNC8Z5ONyZKSpIPf', new Date(Date.now() + 5000).toUTCString());
        coreStorage.setCookie('dmdId', 'testdmdId', (new Date(Date.now() + 5000).toUTCString()));
        coreStorage.setCookie('netId', JSON.stringify({'netId': 'testnetId'}), new Date(Date.now() + 5000).toUTCString());
        coreStorage.setCookie('intentIqId', 'testintentIqId', (new Date(Date.now() + 5000).toUTCString()));
        coreStorage.setCookie('IDP', btoa(JSON.stringify('zeotapId')), (new Date(Date.now() + 5000).toUTCString()));
        localStorage.setItem('hadronId', JSON.stringify({'hadronId': 'testHadronId1'}));
        localStorage.setItem('hadronId_exp', (new Date(Date.now() + 5000)).toUTCString());
        coreStorage.setCookie('admixerId', 'testadmixerId', new Date(Date.now() + 5000).toUTCString());
        coreStorage.setCookie('deepintentId', 'testdeepintentId', new Date(Date.now() + 5000).toUTCString());
        coreStorage.setCookie('MOCKID', JSON.stringify({'MOCKID': '123456778'}), new Date(Date.now() + 5000).toUTCString());
        coreStorage.setCookie('__uid2_advertising_token', 'Sample_AD_Token', (new Date(Date.now() + 5000).toUTCString()));
        localStorage.setItem('amxId', 'test_amxid_id');
        localStorage.setItem('amxId_exp', new Date(Date.now() + 5000).toUTCString())
        coreStorage.setCookie('kpuid', 'KINESSO_ID', (new Date(Date.now() + 5000).toUTCString()));
        localStorage.setItem('qid', 'testqid');
        localStorage.setItem('qid_exp', new Date(Date.now() + 5000).toUTCString())

        init(config);
        setSubmoduleRegistry([sharedIdSystemSubmodule, unifiedIdSubmodule, id5IdSubmodule, identityLinkSubmodule, netIdSubmodule, intentIqIdSubmodule, zeotapIdPlusSubmodule, hadronIdSubmodule, uid2IdSubmodule, euidIdSubmodule, admixerIdSubmodule, deepintentDpesSubmodule, dmdIdSubmodule, amxIdSubmodule, kinessoIdSubmodule, adqueryIdSubmodule]);

        config.setConfig({
          userSync: {
            syncDelay: 0,
            userIds: [{
              name: 'pubCommonId', storage: {name: 'pubcid', type: 'cookie'}
            }, {
              name: 'unifiedId', storage: {name: 'unifiedid', type: 'cookie'}
            }, {
              name: 'id5Id', storage: {name: 'id5id', type: 'cookie'}
            }, {
              name: 'identityLink', storage: {name: 'idl_env', type: 'cookie'}
            }, {
              name: 'dmdId', storage: {name: 'dmdId', type: 'cookie'}
            }, {
              name: 'netId', storage: {name: 'netId', type: 'cookie'}
            }, {
              name: 'intentIqId', storage: {name: 'intentIqId', type: 'cookie'}
            }, {
              name: 'zeotapIdPlus'
            }, {
              name: 'hadronId', storage: {name: 'hadronId', type: 'html5'}
            }, {
              name: 'admixerId', storage: {name: 'admixerId', type: 'cookie'}
            }, {
              name: 'mockId', storage: {name: 'MOCKID', type: 'cookie'}
            }, {
              name: 'uid2'
            }, {
              name: 'deepintentId', storage: {name: 'deepintentId', type: 'cookie'}
            }, {
              name: 'amxId', storage: {name: 'amxId', type: 'html5'}
            }, {
              name: 'kpuid', storage: {name: 'kpuid', type: 'cookie'}
            }, {
              name: 'qid', storage: {name: 'qid', type: 'html5'}
            }]
          }
        });

        // Add new submodule named 'mockId'
        attachIdSystem({
          name: 'mockId',
          decode: function (value) {
            return {
              'mid': value['MOCKID']
            };
          },
          getId: function (config, storedId) {
            if (storedId) return {};
            return {id: {'MOCKID': '1234'}};
          }
        });

        requestBidsHook(function () {
          adUnits.forEach(unit => {
            unit.bids.forEach(bid => {
              // check PubCommonId id data was copied to bid
              expect(bid).to.have.deep.nested.property('userId.pubcid');
              expect(bid.userId.pubcid).to.equal('testpubcid');
              // check UnifiedId id data was copied to bid
              expect(bid).to.have.deep.nested.property('userId.tdid');
              expect(bid.userId.tdid).to.equal('cookie-value-add-module-variations');
              // also check that Id5Id id data was copied to bid
              expect(bid).to.have.deep.nested.property('userId.id5id.uid');
              expect(bid.userId.id5id.uid).to.equal('testid5id');
              // also check that identityLink id data was copied to bid
              expect(bid).to.have.deep.nested.property('userId.idl_env');
              expect(bid.userId.idl_env).to.equal('AiGNC8Z5ONyZKSpIPf');
              // also check that dmdId id data was copied to bid
              expect(bid).to.have.deep.nested.property('userId.dmdId');
              expect(bid.userId.dmdId).to.equal('testdmdId');
              // check MockId data was copied to bid
              expect(bid).to.have.deep.nested.property('userId.netId');
              expect(bid.userId.netId).to.equal('testnetId');
              // check MockId data was copied to bid
              expect(bid).to.have.deep.nested.property('userId.mid');
              expect(bid.userId.mid).to.equal('1234');
              // also check that intentIqId id data was copied to bid
              expect(bid).to.have.deep.nested.property('userId.intentIqId');
              expect(bid.userId.intentIqId).to.equal('testintentIqId');
              // also check that zeotapIdPlus id data was copied to bid
              expect(bid).to.have.deep.nested.property('userId.IDP');
              expect(bid.userId.IDP).to.equal('zeotapId');
              // also check that hadronId id data was copied to bid
              expect(bid).to.have.deep.nested.property('userId.hadronId');
              expect(bid.userId.hadronId).to.equal('testHadronId1');
              expect(bid.userId.uid2).to.deep.equal({
                id: 'Sample_AD_Token'
              });

              expect(bid).to.have.deep.nested.property('userId.amxId');
              expect(bid.userId.amxId).to.equal('test_amxid_id');

              // also check that admixerId id data was copied to bid
              expect(bid).to.have.deep.nested.property('userId.admixerId');
              expect(bid.userId.admixerId).to.equal('testadmixerId');

              // also check that deepintentId was copied to bid
              expect(bid).to.have.deep.nested.property('userId.deepintentId');
              expect(bid.userId.deepintentId).to.equal('testdeepintentId');

              expect(bid).to.have.deep.nested.property('userId.kpuid');
              expect(bid.userId.kpuid).to.equal('KINESSO_ID');

              expect(bid).to.have.deep.nested.property('userId.qid');
              expect(bid.userId.qid).to.equal('testqid');
              expect(bid.userIdAsEids.length).to.equal(15);
            });
          });
          coreStorage.setCookie('pubcid', '', EXPIRED_COOKIE_DATE);
          coreStorage.setCookie('unifiedid', '', EXPIRED_COOKIE_DATE);
          coreStorage.setCookie('id5id', '', EXPIRED_COOKIE_DATE);
          coreStorage.setCookie('idl_env', '', EXPIRED_COOKIE_DATE);
          coreStorage.setCookie('netId', '', EXPIRED_COOKIE_DATE);
          coreStorage.setCookie('intentIqId', '', EXPIRED_COOKIE_DATE);
          coreStorage.setCookie('IDP', '', EXPIRED_COOKIE_DATE);
          localStorage.removeItem('hadronId');
          localStorage.removeItem('hadronId_exp');
          coreStorage.setCookie('dmdId', '', EXPIRED_COOKIE_DATE);
          coreStorage.setCookie('admixerId', '', EXPIRED_COOKIE_DATE);
          coreStorage.setCookie('deepintentId', '', EXPIRED_COOKIE_DATE);
          coreStorage.setCookie('MOCKID', '', EXPIRED_COOKIE_DATE);
          coreStorage.setCookie('mwol', '', EXPIRED_COOKIE_DATE);
          localStorage.removeItem('amxId');
          localStorage.removeItem('amxId_exp');
          coreStorage.setCookie('kpuid', EXPIRED_COOKIE_DATE);
          coreStorage.setCookie('__uid2_advertising_token', '', EXPIRED_COOKIE_DATE);
=======
          coreStorage.setCookie('pubcid', '', EXPIRED_COOKIE_DATE);
          coreStorage.setCookie('MOCKID', '', EXPIRED_COOKIE_DATE);
>>>>>>> fca4691b
          done();
        }, {adUnits});
      });

      describe('activity controls', () => {
        let isAllowed;
        const MOCK_IDS = ['mockId1', 'mockId2']
        beforeEach(() => {
          isAllowed = sinon.stub(dep, 'isAllowed');
          init(config);
          setSubmoduleRegistry([]);
          const mods = MOCK_IDS.map((name) => ({
            name,
            decode: function (value) {
              return {
                [name]: value
              };
            },
            getId: function () {
              return {id: `${name}Value`};
            }
          }));
          mods.forEach(attachIdSystem);
        });
        afterEach(() => {
          isAllowed.restore();
        });

        it('should check for enrichEids activity permissions', (done) => {
          isAllowed.callsFake((activity, params) => {
            return !(activity === ACTIVITY_ENRICH_EIDS &&
              params[ACTIVITY_PARAM_COMPONENT_TYPE] === MODULE_TYPE_UID &&
              params[ACTIVITY_PARAM_COMPONENT_NAME] === MOCK_IDS[0])
          })

          config.setConfig({
            userSync: {
              syncDelay: 0,
              userIds: MOCK_IDS.map(name => ({
                name, storage: {name, type: 'cookie'}
              }))
            }
          });
          requestBidsHook((req) => {
            const activeIds = req.adUnits.flatMap(au => au.bids).flatMap(bid => Object.keys(bid.userId));
            expect(Array.from(new Set(activeIds))).to.have.members([MOCK_IDS[1]]);
            done();
          }, {adUnits})
        });
      })
    });

    describe('callbacks at the end of auction', function () {
      beforeEach(function () {
        config.setConfig({
          // callbacks run after auction end only when auctionDelay is 0
          userSync: {
            auctionDelay: 0,
          }
        })
        sinon.stub(events, 'getEvents').returns([]);
        sinon.stub(utils, 'triggerPixel');
        coreStorage.setCookie('pubcid', '', EXPIRED_COOKIE_DATE);
      });

      afterEach(function () {
        events.getEvents.restore();
        utils.triggerPixel.restore();
        coreStorage.setCookie('pubcid', '', EXPIRED_COOKIE_DATE);
        resetConsentData();
        delete window.__tcfapi;
      });

      function endAuction() {
        events.emit(EVENTS.AUCTION_END, {});
        return new Promise((resolve) => setTimeout(resolve));
      }

      it('pubcid callback with url', function () {
        let customCfg = getConfigMock(['pubCommonId', 'pubcid', 'cookie']);
        customCfg = addConfig(customCfg, 'params', {pixelUrl: '/any/pubcid/url'});

        init(config);
<<<<<<< HEAD
        setSubmoduleRegistry([sharedIdSystemSubmodule, unifiedIdSubmodule]);
        config.mergeConfig(customCfg);
        return runBidsHook({}).then(() => {
=======
        setSubmoduleRegistry([sharedIdSystemSubmodule]);
        config.setConfig(customCfg);
        return runBidsHook((config) => {
          innerAdUnits = config.adUnits
        }, {adUnits}).then(() => {
>>>>>>> fca4691b
          expect(utils.triggerPixel.called).to.be.false;
          return endAuction();
        }).then(() => {
          expect(utils.triggerPixel.getCall(0).args[0]).to.include('/any/pubcid/url');
        });
      });
<<<<<<< HEAD

      it('unifiedid callback with url', function () {
        let customCfg = getConfigMock(['unifiedId', 'unifiedid', 'cookie']);
        addConfig(customCfg, 'params', {url: '/any/unifiedid/url'});

        init(config);
        setSubmoduleRegistry([sharedIdSystemSubmodule, unifiedIdSubmodule]);
        config.mergeConfig(customCfg);
        return runBidsHook({}).then(() => {
          expect(server.requests).to.be.empty;
          return endAuction();
        }).then(() => {
          expect(server.requests[0].url).to.match(/\/any\/unifiedid\/url/);
        });
      });

      it('unifiedid callback with partner', function () {
        let customCfg = getConfigMock(['unifiedId', 'unifiedid', 'cookie']);
        addConfig(customCfg, 'params', {partner: 'rubicon'});

        init(config);
        setSubmoduleRegistry([sharedIdSystemSubmodule, unifiedIdSubmodule]);
        config.mergeConfig(customCfg);
        return runBidsHook({}).then(() => {
          expect(server.requests).to.be.empty;
          return endAuction();
        }).then(() => {
          expect(server.requests[0].url).to.equal('https://match.adsrvr.org/track/rid?ttd_pid=rubicon&fmt=json');
        });
      });
=======
>>>>>>> fca4691b
    });

    describe('Set cookie behavior', function () {
      let cookie, cookieStub;

      beforeEach(function () {
        setSubmoduleRegistry([sharedIdSystemSubmodule]);
        init(config);
        cookie = document.cookie;
        cookieStub = sinon.stub(document, 'cookie');
        cookieStub.get(() => cookie);
        cookieStub.set((val) => cookie = val);
      });

      afterEach(function () {
        cookieStub.restore();
      });

      it('should allow submodules to override the domain', function () {
        const submodule = {
          submodule: {
            domainOverride: function () {
              return 'foo.com'
            }
          },
          config: {
            name: 'mockId',
            storage: {
              type: 'cookie'
            }
          },
          storageMgr: {
            setCookie: sinon.stub()
          },
          enabledStorageTypes: [ 'cookie' ]
        }
        setStoredValue(submodule, 'bar');
        expect(submodule.storageMgr.setCookie.getCall(0).args[4]).to.equal('foo.com');
      });

      it('should pass no domain if submodule does not override the domain', function () {
        const submodule = {
          submodule: {},
          config: {
            name: 'mockId',
            storage: {
              type: 'cookie'
            }
          },
          storageMgr: {
            setCookie: sinon.stub()
          },
          enabledStorageTypes: [ 'cookie' ]
        }
        setStoredValue(submodule, 'bar');
        expect(submodule.storageMgr.setCookie.getCall(0).args[4]).to.equal(null);
      });
    });

    describe('Consent changes determine getId refreshes', function () {
      let expStr;
      let adUnits;
      let mockGetId;
      let mockDecode;
      let mockExtendId;
      let mockIdSystem;
      let userIdConfig;

      const mockIdCookieName = 'MOCKID';

      beforeEach(function () {
        mockGetId = sinon.stub();
        mockDecode = sinon.stub();
        mockExtendId = sinon.stub();
        mockIdSystem = {
          name: 'mockId',
          getId: mockGetId,
          decode: mockDecode,
          extendId: mockExtendId
        };
        userIdConfig = {
          userSync: {
            userIds: [{
              name: 'mockId',
              storage: {
                name: 'MOCKID',
                type: 'cookie',
                refreshInSeconds: 30
              }
            }],
            auctionDelay: 5
          }
        };

        // clear cookies
        expStr = (new Date(Date.now() + 25000).toUTCString());
        coreStorage.setCookie(mockIdCookieName, '', EXPIRED_COOKIE_DATE);
        coreStorage.setCookie(`${mockIdCookieName}_last`, '', EXPIRED_COOKIE_DATE);
        coreStorage.setCookie(`${mockIdCookieName}_cst`, '', EXPIRED_COOKIE_DATE);
        allConsent.reset();

        // init
        adUnits = [getAdUnitMock()];
        init(config);

        // init id system
        attachIdSystem(mockIdSystem);
      });

      afterEach(function () {
        config.resetConfig();
      });

      function setStorage({
        val = JSON.stringify({id: '1234'}),
        lastDelta = 60 * 1000,
        cst = null
      } = {}) {
        coreStorage.setCookie(mockIdCookieName, val, expStr);
        coreStorage.setCookie(`${mockIdCookieName}_last`, (new Date(Date.now() - lastDelta).toUTCString()), expStr);
        if (cst != null) {
          coreStorage.setCookie(`${mockIdCookieName}_cst`, cst, expStr);
        }
      }

      it('calls getId if no stored consent data and refresh is not needed', function () {
        setStorage({lastDelta: 1000});
        config.setConfig(userIdConfig);

        let innerAdUnits;
        return runBidsHook((config) => {
          innerAdUnits = config.adUnits
        }, {adUnits}).then(() => {
          sinon.assert.calledOnce(mockGetId);
          sinon.assert.calledOnce(mockDecode);
          sinon.assert.notCalled(mockExtendId);
        });
      });

      it('calls getId if no stored consent data but refresh is needed', function () {
        setStorage();
        config.setConfig(userIdConfig);

        let innerAdUnits;
        return runBidsHook((config) => {
          innerAdUnits = config.adUnits
        }, {adUnits}).then(() => {
          sinon.assert.calledOnce(mockGetId);
          sinon.assert.calledOnce(mockDecode);
          sinon.assert.notCalled(mockExtendId);
        });
      });

      it('calls getId if empty stored consent and refresh not needed', function () {
        setStorage({cst: ''});
        config.setConfig(userIdConfig);

        let innerAdUnits;
        return runBidsHook((config) => {
          innerAdUnits = config.adUnits
        }, {adUnits}).then(() => {
          sinon.assert.calledOnce(mockGetId);
          sinon.assert.calledOnce(mockDecode);
          sinon.assert.notCalled(mockExtendId);
        });
      });

      it('calls getId if stored consent does not match current consent and refresh not needed', function () {
        setStorage({cst: getConsentHash()});
        gdprDataHandler.setConsentData({
          consentString: 'different'
        });

        config.setConfig(userIdConfig);

        let innerAdUnits;
        return runBidsHook((config) => {
          innerAdUnits = config.adUnits
        }, {adUnits}).then(() => {
          sinon.assert.calledOnce(mockGetId);
          sinon.assert.calledOnce(mockDecode);
          sinon.assert.notCalled(mockExtendId);
        });
      });

      it('does not call getId if stored consent matches current consent and refresh not needed', function () {
        setStorage({lastDelta: 1000, cst: getConsentHash()});

        config.setConfig(userIdConfig);

        let innerAdUnits;
        return runBidsHook((config) => {
          innerAdUnits = config.adUnits
        }, {adUnits}).then(() => {
          sinon.assert.notCalled(mockGetId);
          sinon.assert.calledOnce(mockDecode);
          sinon.assert.calledOnce(mockExtendId);
        });
      });

      it('calls getId with the list of enabled storage types', function() {
        setStorage({lastDelta: 1000});
        config.setConfig(userIdConfig);

        let innerAdUnits;
        return runBidsHook((config) => {
          innerAdUnits = config.adUnits
        }, {adUnits}).then(() => {
          sinon.assert.calledOnce(mockGetId);

          expect(mockGetId.getCall(0).args[0].enabledStorageTypes).to.deep.equal([ userIdConfig.userSync.userIds[0].storage.type ]);
        });
      });
    });

    describe('requestDataDeletion', () => {
      function idMod(name, value) {
        return {
          name,
          getId() {
            return {id: value}
          },
          decode(d) {
            return {[name]: d}
          },
          onDataDeletionRequest: sinon.stub()
        }
      }
      let mod1, mod2, mod3, mod4, cfg1, cfg2, cfg3, cfg4;

      beforeEach(() => {
        init(config);
        mod1 = idMod('id1', 'val1');
        mod2 = idMod('id2', 'val2');
        mod3 = idMod('id3', 'val3');
        mod4 = idMod('id4', 'val4');
        cfg1 = getStorageMock('id1', 'id1', 'cookie');
        cfg2 = getStorageMock('id2', 'id2', 'html5');
        cfg3 = getStorageMock('id3', 'id3', 'cookie&html5');
        cfg4 = {name: 'id4', value: {id4: 'val4'}};
        setSubmoduleRegistry([mod1, mod2, mod3, mod4]);
        config.setConfig({
          auctionDelay: 1,
          userSync: {
            userIds: [cfg1, cfg2, cfg3, cfg4]
          }
        });
        return getGlobal().refreshUserIds();
      });

      it('deletes stored IDs', () => {
        expect(coreStorage.getCookie('id1')).to.exist;
        expect(coreStorage.getDataFromLocalStorage('id2')).to.exist;
        expect(coreStorage.getCookie('id3')).to.exist;
        expect(coreStorage.getDataFromLocalStorage('id3')).to.exist;
        requestDataDeletion(sinon.stub());
        expect(coreStorage.getCookie('id1')).to.not.exist;
        expect(coreStorage.getDataFromLocalStorage('id2')).to.not.exist;
        expect(coreStorage.getCookie('id3')).to.not.exist;
        expect(coreStorage.getDataFromLocalStorage('id3')).to.not.exist;
      });

      it('invokes onDataDeletionRequest', () => {
        requestDataDeletion(sinon.stub());
        sinon.assert.calledWith(mod1.onDataDeletionRequest, cfg1, {id1: 'val1'});
        sinon.assert.calledWith(mod2.onDataDeletionRequest, cfg2, {id2: 'val2'});
        sinon.assert.calledWith(mod3.onDataDeletionRequest, cfg3, {id3: 'val3'});
        sinon.assert.calledWith(mod4.onDataDeletionRequest, cfg4, {id4: 'val4'});
      });

      describe('does not choke when onDataDeletionRequest', () => {
        Object.entries({
          'is missing': () => { delete mod1.onDataDeletionRequest },
          'throws': () => { mod1.onDataDeletionRequest.throws(new Error()) }
        }).forEach(([t, setup]) => {
          it(t, () => {
            setup();
            const next = sinon.stub();
            const arg = {random: 'value'};
            requestDataDeletion(next, arg);
            sinon.assert.calledOnce(mod2.onDataDeletionRequest);
            sinon.assert.calledOnce(mod3.onDataDeletionRequest);
            sinon.assert.calledOnce(mod4.onDataDeletionRequest);
            sinon.assert.calledWith(next, arg);
          })
        })
      })
    });
  });

  describe('handles config with ESP configuration in user sync object', function() {
    describe('Call registerSignalSources to register signal sources with gtag', function () {
      it('pbjs.registerSignalSources should be defined', () => {
        expect(typeof (getGlobal()).registerSignalSources).to.equal('function');
      });
    })

    describe('Call getEncryptedEidsForSource to get encrypted Eids for source', function() {
      const signalSources = ['pubcid.org'];

      it('pbjs.getEncryptedEidsForSource should be defined', () => {
        expect(typeof (getGlobal()).getEncryptedEidsForSource).to.equal('function');
      });

      it('pbjs.getEncryptedEidsForSource should return the string without encryption if encryption is false', (done) => {
        init(config);
        setSubmoduleRegistry([sharedIdSystemSubmodule]);
        config.setConfig({
          userSync: {
            auctionDelay: 10,
            userIds: [
              {
                'name': 'sharedId',
                'storage': {
                  'type': 'cookie',
                  'name': '_pubcid',
                  'expires': 365
                }
              },
              {
                'name': 'pubcid.org'
              }
            ]
          },
        });
        const encrypt = false;
        (getGlobal()).getEncryptedEidsForSource(signalSources[0], encrypt).then((data) => {
          let users = (getGlobal()).getUserIdsAsEids();
          expect(data).to.equal(users[0].uids[0].id);
          done();
        }).catch(done);
      });

      it('pbjs.getEncryptedEidsForSource should return prioritized id as non-encrypted string', (done) => {
        init(config);
        setSubmoduleRegistry([
          createMockIdSubmodule('mockId1Module', {id: {uid2: {id: 'uid2_value'}}}),
          createMockIdSubmodule('mockId2Module', {id: {pubcid: 'pubcid_value', lipb: {lipbid: 'lipbid_value_from_mockId2Module'}}}),
          createMockIdSubmodule('mockId3Module', {id: {uid2: {id: 'uid2_value_from_mockId3Module'}, pubcid: 'pubcid_value_from_mockId3Module', lipb: {lipbid: 'lipbid_value'}, merkleId: {id: 'merkleId_value_from_mockId3Module'}}}, null, {
            uid2: {
              source: 'uidapi.com',
              getValue(data) {
                return data.id
              }
            },
            pubcid: {
              source: 'pubcid.org',
            },
            lipb: {
              source: 'liveintent.com',
              getValue(data) {
                return data.lipbid
              }
            }
          }),
          createMockIdSubmodule('mockId4Module', {id: {merkleId: {id: 'merkleId_value'}}}, null, {
            merkleId: {
              source: 'merkleinc.com',
              getValue(data) {
                return data.id
              }
            }
          })
        ]);
        config.setConfig({
          userSync: {
            idPriority: {
              uid2: ['mockId3Module', 'mockId1Module'],
              merkleId: ['mockId4Module', 'mockId3Module']
            },
            auctionDelay: 10, // with auctionDelay > 0, no auction is needed to complete init
            userIds: [
              { name: 'mockId1Module' },
              { name: 'mockId2Module' },
              { name: 'mockId3Module' },
              { name: 'mockId4Module' }
            ]
          }
        });

        const expctedIds = [
          'pubcid_value',
          'uid2_value_from_mockId3Module',
          'merkleId_value',
          'lipbid_value_from_mockId2Module'
        ];

        const encrypt = false;

        Promise.all([
          getGlobal().getEncryptedEidsForSource('pubcid.org', encrypt),
          getGlobal().getEncryptedEidsForSource('uidapi.com', encrypt),
          getGlobal().getEncryptedEidsForSource('merkleinc.com', encrypt),
          getGlobal().getEncryptedEidsForSource('liveintent.com', encrypt)
        ]).then((result) => {
          expect(result).to.deep.equal(expctedIds);
          done();
        })
      });

      describe('pbjs.getEncryptedEidsForSource', () => {
        beforeEach(() => {
          init(config);
          setSubmoduleRegistry([sharedIdSystemSubmodule]);
          config.setConfig({
            userSync: {
              auctionDelay: 10,
              userIds: [{
                name: 'pubCommonId', value: {'pubcid': '11111'}
              }]
            }
          });
        });

        it('should return the string base64 encryption if encryption is true', (done) => {
          const encrypt = true;
          (getGlobal()).getEncryptedEidsForSource(signalSources[0], encrypt).then((result) => {
            expect(result.startsWith('1||')).to.true;
            done();
          }).catch(done);
        });

        it('pbjs.getEncryptedEidsForSource should return string if custom function is defined', () => {
          const getCustomSignal = () => {
            return '{"keywords":["tech","auto"]}';
          }
          const expectedString = '1||eyJrZXl3b3JkcyI6WyJ0ZWNoIiwiYXV0byJdfQ==';
          const encrypt = false;
          const source = 'pubmatic.com';
          return (getGlobal()).getEncryptedEidsForSource(source, encrypt, getCustomSignal).then((result) => {
            expect(result).to.equal(expectedString);
          });
        });
      });

      it('pbjs.getUserIdsAsEidBySource', (done) => {
        const users = {
          'source': 'pubcid.org',
          'uids': [
            {
              'id': '11111',
              'atype': 1
            }
          ]
        }
        init(config);
        setSubmoduleRegistry([sharedIdSystemSubmodule]);
        config.setConfig({
          userSync: {
            auctionDelay: 10,
            userIds: [{
              name: 'pubCommonId', value: {'pubcid': '11111'}
            }]
          }
        });
        expect(typeof (getGlobal()).getUserIdsAsEidBySource).to.equal('function');
        (getGlobal()).getUserIdsAsync().then(() => {
          expect(getGlobal().getUserIdsAsEidBySource(signalSources[0])).to.deep.equal(users);
          done();
        });
      });

      it('pbjs.getUserIdsAsEidBySource with priority config available to core', () => {
        init(config);
        const uid2Eids = createMockEid('uid2', 'uidapi.com')
        const pubcEids = createMockEid('pubcid', 'pubcid.org')
        const liveIntentEids = createMockEid('lipb', 'liveintent.com')
        const merkleEids = createMockEid('merkleId', 'merkleinc.com')

        setSubmoduleRegistry([
          createMockIdSubmodule('mockId1Module', {id: {uid2: {id: 'uid2_value'}}}, null, uid2Eids),
          createMockIdSubmodule('mockId2Module', {id: {pubcid: 'pubcid_value', lipb: {lipbid: 'lipbid_value_from_mockId2Module'}}}, null, {...pubcEids, ...liveIntentEids}),
          createMockIdSubmodule('mockId3Module', {id: {uid2: {id: 'uid2_value_from_mockId3Module'}, pubcid: 'pubcid_value_from_mockId3Module', lipb: {lipbid: 'lipbid_value'}, merkleId: {id: 'merkleId_value_from_mockId3Module'}}}, null, {...uid2Eids, ...pubcEids, ...liveIntentEids}),
          createMockIdSubmodule('mockId4Module', {id: {merkleId: {id: 'merkleId_value'}}}, null, merkleEids)
        ]);
        config.setConfig({
          userSync: {
            idPriority: {
              uid2: ['mockId3Module', 'mockId1Module'],
              merkleId: ['mockId4Module', 'mockId3Module']
            },
            auctionDelay: 10, // with auctionDelay > 0, no auction is needed to complete init
            userIds: [
              { name: 'mockId1Module' },
              { name: 'mockId2Module' },
              { name: 'mockId3Module' },
              { name: 'mockId4Module' }
            ]
          }
        });

        const ids = {
          'uidapi.com': {'uid2': {id: 'uid2_value_from_mockId3Module'}},
          'pubcid.org': {'pubcid': 'pubcid_value'},
          'liveintent.com': {'lipb': {lipbid: 'lipbid_value_from_mockId2Module'}},
          'merkleinc.com': {'merkleId': {id: 'merkleId_value'}}
        };

        return getGlobal().getUserIdsAsync().then(() => {
          expect(getGlobal().getUserIdsAsEidBySource('pubcid.org')).to.deep.equal(createEidsArray(ids['pubcid.org'])[0]);
          expect(getGlobal().getUserIdsAsEidBySource('uidapi.com')).to.deep.equal(createEidsArray(ids['uidapi.com'])[0]);
          expect(getGlobal().getUserIdsAsEidBySource('merkleinc.com')).to.deep.equal(createEidsArray(ids['merkleinc.com'])[0]);
          expect(getGlobal().getUserIdsAsEidBySource('liveintent.com')).to.deep.equal(createEidsArray(ids['liveintent.com'])[0]);
        });
      });
    })
  });
});<|MERGE_RESOLUTION|>--- conflicted
+++ resolved
@@ -21,25 +21,8 @@
 import * as events from 'src/events.js';
 import {EVENTS} from 'src/constants.js';
 import {getGlobal} from 'src/prebidGlobal.js';
-<<<<<<< HEAD
 import {resetConsentData, } from 'modules/consentManagementTcf.js';
-import {server} from 'test/mocks/xhr.js';
-import {unifiedIdSubmodule} from 'modules/unifiedIdSystem.js';
-import {id5IdSubmodule} from 'modules/id5IdSystem.js';
-import {identityLinkSubmodule} from 'modules/identityLinkIdSystem.js';
-import {dmdIdSubmodule} from 'modules/dmdIdSystem.js';
-import {
-  liveIntentIdSubmodule,
-  setEventFiredFlag as liveIntentIdSubmoduleDoNotFireEvent
-} from 'modules/liveIntentIdSystem.js';
-import {merkleIdSubmodule} from 'modules/merkleIdSystem.js';
-import {netIdSubmodule} from 'modules/netIdSystem.js';
-import {intentIqIdSubmodule} from 'modules/intentIqIdSystem.js';
-import {zeotapIdPlusSubmodule} from 'modules/zeotapIdPlusIdSystem.js';
-=======
-import {resetConsentData} from 'modules/consentManagement.js';
 import {setEventFiredFlag as liveIntentIdSubmoduleDoNotFireEvent} from 'modules/liveIntentIdSystem.js';
->>>>>>> fca4691b
 import {sharedIdSystemSubmodule} from 'modules/sharedIdSystem.js';
 import {pubProvidedIdSubmodule} from 'modules/pubProvidedIdSystem.js';
 import * as mockGpt from '../integration/faker/googletag.js';
@@ -1424,87 +1407,21 @@
       expect(utils.logInfo.args[0][0]).to.exist.and.to.contain('User ID - usersync config updated for 1 submodules');
     });
 
-<<<<<<< HEAD
-    it('config with 22 configurations should result in 22 submodules add', function () {
-      init(config);
-      setSubmoduleRegistry([sharedIdSystemSubmodule, unifiedIdSubmodule, id5IdSubmodule, identityLinkSubmodule, liveIntentIdSubmodule, netIdSubmodule, intentIqIdSubmodule, zeotapIdPlusSubmodule, hadronIdSubmodule, pubProvidedIdSubmodule, criteoIdSubmodule, mwOpenLinkIdSubModule, tapadIdSubmodule, uid2IdSubmodule, euidIdSubmodule, admixerIdSubmodule, deepintentDpesSubmodule, dmdIdSubmodule, amxIdSubmodule, kinessoIdSubmodule, adqueryIdSubmodule, tncidSubModule]);
-=======
     it('config with 2 configurations should result in 2 submodules add', function () {
       init(config);
       setSubmoduleRegistry([sharedIdSystemSubmodule, pubProvidedIdSubmodule]);
->>>>>>> fca4691b
       config.setConfig({
         userSync: {
           syncDelay: 0,
           userIds: [{
             name: 'pubCommonId', value: {'pubcid': '11111'}
           }, {
-<<<<<<< HEAD
-            name: 'unifiedId',
-            storage: {name: 'unifiedid', type: 'cookie'}
-          }, {
-            name: 'id5Id',
-            storage: {name: 'id5id', type: 'cookie'}
-          }, {
-            name: 'identityLink',
-            storage: {name: 'idl_env', type: 'cookie'}
-          }, {
-            name: 'liveIntentId',
-            storage: {name: '_li_pbid', type: 'cookie'}
-          }, {
-            name: 'netId',
-            storage: {name: 'netId', type: 'cookie'}
-          }, {
-            name: 'intentIqId',
-            storage: {name: 'intentIqId', type: 'cookie'}
-          }, {
-            name: 'hadronId',
-            storage: {name: 'hadronId', type: 'html5'}
-          }, {
-            name: 'zeotapIdPlus'
-          }, {
-            name: 'criteo'
-          }, {
-            name: 'mwOpenLinkId'
-          }, {
-            name: 'tapadId',
-            storage: {name: 'tapad_id', type: 'cookie'}
-          }, {
-            name: 'uid2'
-          }, {
-            name: 'euid'
-          }, {
-            name: 'admixerId',
-            storage: {name: 'admixerId', type: 'cookie'}
-          }, {
-            name: 'deepintentId',
-            storage: {name: 'deepintentId', type: 'cookie'}
-          }, {
-            name: 'dmdId',
-            storage: {name: 'dmdId', type: 'cookie'}
-          }, {
-            name: 'amxId',
-            storage: {name: 'amxId', type: 'html5'}
-          }, {
-            name: 'kpuid',
-            storage: {name: 'kpuid', type: 'cookie'}
-          }, {
-            name: 'qid',
-            storage: {name: 'qid', type: 'html5'}
-          }, {
-            name: 'tncId'
-          }]
-        }
-      });
-      expect(utils.logInfo.args[0][0]).to.exist.and.to.contain('User ID - usersync config updated for 22 submodules');
-=======
             name: 'pubProvidedId',
             storage: {name: 'pubProvidedId', type: 'cookie'}
           }]
         }
       });
       expect(utils.logInfo.args[0][0]).to.exist.and.to.contain('User ID - usersync config updated for 2 submodules');
->>>>>>> fca4691b
     });
 
     it('config syncDelay updates module correctly', function () {
@@ -2118,6 +2035,7 @@
           done();
         }, {adUnits});
       });
+
       it('should add new id system ', function (done) {
         coreStorage.setCookie('pubcid', 'testpubcid', (new Date(Date.now() + 5000).toUTCString()));
 
@@ -2159,640 +2077,8 @@
               expect(bid.userId.mid).to.equal('1234');
             });
           });
-<<<<<<< HEAD
-          coreStorage.setCookie('_li_pbid', '', EXPIRED_COOKIE_DATE);
-          done();
-        }, {adUnits});
-      });
-
-      it('test hook from dmdId cookies', function (done) {
-        // simulate existing browser local storage values
-        coreStorage.setCookie('dmdId', 'testdmdId', (new Date(Date.now() + 5000).toUTCString()));
-
-        init(config);
-        setSubmoduleRegistry([dmdIdSubmodule]);
-        config.setConfig(getConfigMock(['dmdId', 'dmdId', 'cookie']));
-
-        requestBidsHook(function () {
-          adUnits.forEach(unit => {
-            unit.bids.forEach(bid => {
-              expect(bid).to.have.deep.nested.property('userId.dmdId');
-              expect(bid.userId.dmdId).to.equal('testdmdId');
-              expect(bid.userIdAsEids[0]).to.deep.equal({
-                source: 'hcn.health',
-                uids: [{id: 'testdmdId', atype: 3}]
-              });
-            });
-          });
-          coreStorage.setCookie('dmdId', '', EXPIRED_COOKIE_DATE);
-          done();
-        }, {adUnits});
-      });
-
-      it('test hook from netId cookies', function (done) {
-        // simulate existing browser local storage values
-        coreStorage.setCookie('netId', JSON.stringify({'netId': 'fH5A3n2O8_CZZyPoJVD-eabc6ECb7jhxCicsds7qSg'}), (new Date(Date.now() + 5000).toUTCString()));
-
-        init(config);
-        setSubmoduleRegistry([netIdSubmodule]);
-        config.setConfig(getConfigMock(['netId', 'netId', 'cookie']));
-
-        requestBidsHook(function () {
-          adUnits.forEach(unit => {
-            unit.bids.forEach(bid => {
-              expect(bid).to.have.deep.nested.property('userId.netId');
-              expect(bid.userId.netId).to.equal('fH5A3n2O8_CZZyPoJVD-eabc6ECb7jhxCicsds7qSg');
-              expect(bid.userIdAsEids[0]).to.deep.equal({
-                source: 'netid.de',
-                uids: [{id: 'fH5A3n2O8_CZZyPoJVD-eabc6ECb7jhxCicsds7qSg', atype: 1}]
-              });
-            });
-          });
-          coreStorage.setCookie('netId', '', EXPIRED_COOKIE_DATE);
-          done();
-        }, {adUnits});
-      });
-
-      it('test hook from intentIqId cookies', function (done) {
-        // simulate existing browser local storage values
-        coreStorage.setCookie('intentIqId', 'abcdefghijk', (new Date(Date.now() + 5000).toUTCString()));
-
-        init(config);
-        setSubmoduleRegistry([intentIqIdSubmodule]);
-        config.setConfig(getConfigMock(['intentIqId', 'intentIqId', 'cookie']));
-
-        requestBidsHook(function () {
-          adUnits.forEach(unit => {
-            unit.bids.forEach(bid => {
-              expect(bid).to.have.deep.nested.property('userId.intentIqId');
-              expect(bid.userId.intentIqId).to.equal('abcdefghijk');
-              expect(bid.userIdAsEids[0]).to.deep.equal({
-                source: 'intentiq.com',
-                uids: [{id: 'abcdefghijk', atype: 1}]
-              });
-            });
-          });
-          coreStorage.setCookie('intentIqId', '', EXPIRED_COOKIE_DATE);
-          done();
-        }, {adUnits});
-      });
-
-      it('test hook from hadronId html5', function (done) {
-        // simulate existing browser local storage values
-        localStorage.setItem('hadronId', JSON.stringify({'hadronId': 'testHadronId1'}));
-        localStorage.setItem('hadronId_exp', (new Date(Date.now() + 5000)).toUTCString());
-
-        init(config);
-        setSubmoduleRegistry([hadronIdSubmodule]);
-        config.setConfig(getConfigMock(['hadronId', 'hadronId', 'html5']));
-
-        requestBidsHook(function () {
-          adUnits.forEach(unit => {
-            unit.bids.forEach(bid => {
-              expect(bid).to.have.deep.nested.property('userId.hadronId');
-              expect(bid.userId.hadronId).to.equal('testHadronId1');
-              expect(bid.userIdAsEids[0]).to.deep.equal({
-                source: 'audigent.com',
-                uids: [{id: 'testHadronId1', atype: 1}]
-              });
-            });
-          });
-          localStorage.removeItem('hadronId');
-          localStorage.removeItem('hadronId_exp');
-          done();
-        }, {adUnits});
-      });
-
-      it('test hook from merkleId cookies - legacy', function (done) {
-        // simulate existing browser local storage values
-        coreStorage.setCookie('merkleId', JSON.stringify({'pam_id': {'id': 'testmerkleId', 'keyID': 1}}), (new Date(Date.now() + 5000).toUTCString()));
-
-        init(config);
-        setSubmoduleRegistry([merkleIdSubmodule]);
-        config.setConfig(getConfigMock(['merkleId', 'merkleId', 'cookie']));
-
-        requestBidsHook(function () {
-          adUnits.forEach(unit => {
-            unit.bids.forEach(bid => {
-              expect(bid).to.have.deep.nested.property('userId.merkleId');
-              expect(bid.userId.merkleId).to.deep.equal({'id': 'testmerkleId', 'keyID': 1});
-              expect(bid.userIdAsEids[0]).to.deep.equal({
-                source: 'merkleinc.com',
-                uids: [{id: 'testmerkleId', atype: 3, ext: {keyID: 1}}]
-              });
-            });
-          });
-          coreStorage.setCookie('merkleId', '', EXPIRED_COOKIE_DATE);
-          done();
-        }, {adUnits});
-      });
-
-      it('test hook from merkleId cookies', function (done) {
-        // simulate existing browser local storage values
-        coreStorage.setCookie('merkleId', JSON.stringify({
-          'merkleId': [{id: 'testmerkleId', ext: { keyID: 1, ssp: 'ssp1' }}, {id: 'another-random-id-value', ext: { ssp: 'ssp2' }}],
-          '_svsid': 'svs-id-1'
-        }), (new Date(Date.now() + 5000).toUTCString()));
-
-        init(config);
-        setSubmoduleRegistry([merkleIdSubmodule]);
-        config.setConfig(getConfigMock(['merkleId', 'merkleId', 'cookie']));
-
-        requestBidsHook(function () {
-          adUnits.forEach(unit => {
-            unit.bids.forEach(bid => {
-              expect(bid).to.have.deep.nested.property('userId.merkleId');
-              expect(bid.userId.merkleId.length).to.equal(2);
-              expect(bid.userIdAsEids.length).to.equal(2);
-              expect(bid.userIdAsEids[0]).to.deep.equal({ source: 'ssp1.merkleinc.com', uids: [{id: 'testmerkleId', atype: 3, ext: { keyID: 1, ssp: 'ssp1' }}] });
-              expect(bid.userIdAsEids[1]).to.deep.equal({ source: 'ssp2.merkleinc.com', uids: [{id: 'another-random-id-value', atype: 3, ext: { ssp: 'ssp2' }}] });
-            });
-          });
-          coreStorage.setCookie('merkleId', '', EXPIRED_COOKIE_DATE);
-          done();
-        }, {adUnits});
-      });
-
-      it('test hook from zeotapIdPlus cookies', function (done) {
-        // simulate existing browser local storage values
-        coreStorage.setCookie('IDP', btoa(JSON.stringify('abcdefghijk')), (new Date(Date.now() + 5000).toUTCString()));
-
-        init(config);
-        setSubmoduleRegistry([zeotapIdPlusSubmodule]);
-        config.setConfig(getConfigMock(['zeotapIdPlus', 'IDP', 'cookie']));
-
-        requestBidsHook(function () {
-          adUnits.forEach(unit => {
-            unit.bids.forEach(bid => {
-              expect(bid).to.have.deep.nested.property('userId.IDP');
-              expect(bid.userId.IDP).to.equal('abcdefghijk');
-              expect(bid.userIdAsEids[0]).to.deep.equal({
-                source: 'zeotap.com',
-                uids: [{id: 'abcdefghijk', atype: 1}]
-              });
-            });
-          });
-          coreStorage.setCookie('IDP', '', EXPIRED_COOKIE_DATE);
-          done();
-        }, {adUnits});
-      });
-
-      it('test hook from mwOpenLinkId cookies', function (done) {
-        // simulate existing browser local storage values
-        coreStorage.setCookie('mwol', JSON.stringify({eid: 'XX-YY-ZZ-123'}), (new Date(Date.now() + 5000).toUTCString()));
-
-        init(config);
-        setSubmoduleRegistry([mwOpenLinkIdSubModule]);
-        config.setConfig(getConfigMock(['mwOpenLinkId', 'mwol', 'cookie']));
-
-        requestBidsHook(function () {
-          adUnits.forEach(unit => {
-            unit.bids.forEach(bid => {
-              expect(bid).to.have.deep.nested.property('userId.mwOpenLinkId');
-              expect(bid.userId.mwOpenLinkId).to.equal('XX-YY-ZZ-123');
-            });
-          });
-          coreStorage.setCookie('mwol', '', EXPIRED_COOKIE_DATE);
-          done();
-        }, {adUnits});
-      });
-
-      it('test hook from admixerId html5', function (done) {
-        // simulate existing browser local storage values
-        localStorage.setItem('admixerId', 'testadmixerId');
-        localStorage.setItem('admixerId_exp', '');
-
-        init(config);
-        setSubmoduleRegistry([admixerIdSubmodule]);
-        config.setConfig(getConfigMock(['admixerId', 'admixerId', 'html5']));
-        requestBidsHook(function () {
-          adUnits.forEach(unit => {
-            unit.bids.forEach(bid => {
-              expect(bid).to.have.deep.nested.property('userId.admixerId');
-              expect(bid.userId.admixerId).to.equal('testadmixerId');
-              expect(bid.userIdAsEids[0]).to.deep.equal({
-                source: 'admixer.net',
-                uids: [{id: 'testadmixerId', atype: 3}]
-              });
-            });
-          });
-          localStorage.removeItem('admixerId');
-          done();
-        }, {adUnits});
-      });
-
-      it('test hook from admixerId cookie', function (done) {
-        coreStorage.setCookie('admixerId', 'testadmixerId', (new Date(Date.now() + 100000).toUTCString()));
-
-        init(config);
-        setSubmoduleRegistry([admixerIdSubmodule]);
-        config.setConfig(getConfigMock(['admixerId', 'admixerId', 'cookie']));
-
-        requestBidsHook(function () {
-          adUnits.forEach(unit => {
-            unit.bids.forEach(bid => {
-              expect(bid).to.have.deep.nested.property('userId.admixerId');
-              expect(bid.userId.admixerId).to.equal('testadmixerId');
-              expect(bid.userIdAsEids[0]).to.deep.equal({
-                source: 'admixer.net',
-                uids: [{id: 'testadmixerId', atype: 3}]
-              });
-            });
-          });
-          coreStorage.setCookie('admixerId', '', EXPIRED_COOKIE_DATE);
-          done();
-        }, {adUnits});
-      });
-
-      it('test hook from deepintentId cookies', function (done) {
-        // simulate existing browser local storage values
-        coreStorage.setCookie('deepintentId', 'testdeepintentId', (new Date(Date.now() + 5000).toUTCString()));
-
-        init(config);
-        setSubmoduleRegistry([deepintentDpesSubmodule]);
-        config.setConfig(getConfigMock(['deepintentId', 'deepintentId', 'cookie']));
-
-        requestBidsHook(function () {
-          adUnits.forEach(unit => {
-            unit.bids.forEach(bid => {
-              expect(bid).to.have.deep.nested.property('userId.deepintentId');
-              expect(bid.userId.deepintentId).to.deep.equal('testdeepintentId');
-              expect(bid.userIdAsEids[0]).to.deep.equal({
-                source: 'deepintent.com',
-                uids: [{id: 'testdeepintentId', atype: 3}]
-              });
-            });
-          });
-          coreStorage.setCookie('deepintentId', '', EXPIRED_COOKIE_DATE);
-          done();
-        }, {adUnits});
-      });
-
-      it('test hook from deepintentId html5', function (done) {
-        // simulate existing browser local storage values
-        localStorage.setItem('deepintentId', 'testdeepintentId');
-        localStorage.setItem('deepintentId_exp', '');
-
-        init(config);
-        setSubmoduleRegistry([deepintentDpesSubmodule]);
-        config.setConfig(getConfigMock(['deepintentId', 'deepintentId', 'html5']));
-        requestBidsHook(function () {
-          adUnits.forEach(unit => {
-            unit.bids.forEach(bid => {
-              expect(bid).to.have.deep.nested.property('userId.deepintentId');
-              expect(bid.userIdAsEids[0]).to.deep.equal({
-                source: 'deepintent.com',
-                uids: [{id: 'testdeepintentId', atype: 3}]
-              });
-            });
-          });
-          localStorage.removeItem('deepintentId');
-          done();
-        }, {adUnits});
-      });
-
-      it('test hook from qid html5', (done) => {
-        // simulate existing localStorage values
-        localStorage.setItem('qid', 'testqid');
-        localStorage.setItem('qid_exp', '');
-
-        init(config);
-        setSubmoduleRegistry([adqueryIdSubmodule]);
-        config.setConfig(getConfigMock(['qid', 'qid', 'html5']));
-
-        requestBidsHook(() => {
-          adUnits.forEach((adUnit) => {
-            adUnit.bids.forEach((bid) => {
-              expect(bid).to.have.deep.nested.property('userId.qid');
-              expect(bid.userId.qid).to.equal('testqid');
-              expect(bid.userIdAsEids[0]).to.deep.equal({
-                source: 'adquery.io',
-                uids: [{
-                  id: 'testqid',
-                  atype: 1,
-                }]
-              });
-            });
-          });
-
-          // clear LS
-          localStorage.removeItem('qid');
-          localStorage.removeItem('qid_exp');
-          done();
-        }, {adUnits});
-      });
-
-      it('test hook when pubCommonId, unifiedId, id5Id, identityLink, intentIqId, zeotapIdPlus, netId, hadronId, Criteo, UID 2.0, admixerId, amxId, dmdId, kpuid, qid and mwOpenLinkId have data to pass', function (done) {
-        coreStorage.setCookie('pubcid', 'testpubcid', (new Date(Date.now() + 5000).toUTCString()));
-        coreStorage.setCookie('unifiedid', JSON.stringify({'TDID': 'testunifiedid'}), (new Date(Date.now() + 5000).toUTCString()));
-        coreStorage.setCookie('id5id', JSON.stringify({'universal_uid': 'testid5id'}), (new Date(Date.now() + 5000).toUTCString()));
-        coreStorage.setCookie('idl_env', 'AiGNC8Z5ONyZKSpIPf', (new Date(Date.now() + 5000).toUTCString()));
-        coreStorage.setCookie('dmdId', 'testdmdId', (new Date(Date.now() + 5000).toUTCString()));
-        coreStorage.setCookie('netId', JSON.stringify({'netId': 'testnetId'}), (new Date(Date.now() + 5000).toUTCString()));
-        coreStorage.setCookie('intentIqId', 'testintentIqId', (new Date(Date.now() + 5000).toUTCString()));
-        coreStorage.setCookie('IDP', btoa(JSON.stringify('zeotapId')), (new Date(Date.now() + 5000).toUTCString()));
-        // hadronId only supports localStorage
-        localStorage.setItem('hadronId', JSON.stringify({'hadronId': 'testHadronId1'}));
-        localStorage.setItem('hadronId_exp', (new Date(Date.now() + 5000)).toUTCString());
-        coreStorage.setCookie('storage_criteo', JSON.stringify({'criteoId': 'test_bidid'}), (new Date(Date.now() + 5000).toUTCString()));
-        coreStorage.setCookie('mwol', JSON.stringify({eid: 'XX-YY-ZZ-123'}), (new Date(Date.now() + 5000).toUTCString()));
-        coreStorage.setCookie('uid2id', 'Sample_AD_Token', (new Date(Date.now() + 5000).toUTCString()));
-        coreStorage.setCookie('admixerId', 'testadmixerId', (new Date(Date.now() + 5000).toUTCString()));
-        coreStorage.setCookie('deepintentId', 'testdeepintentId', (new Date(Date.now() + 5000).toUTCString()));
-        coreStorage.setCookie('kpuid', 'KINESSO_ID', (new Date(Date.now() + 5000).toUTCString()));
-        // amxId only supports localStorage
-        localStorage.setItem('amxId', 'test_amxid_id');
-        localStorage.setItem('amxId_exp', (new Date(Date.now() + 5000)).toUTCString());
-        // qid only supports localStorage
-        localStorage.setItem('qid', 'testqid');
-        localStorage.setItem('qid_exp', (new Date(Date.now() + 5000)).toUTCString());
-        init(config);
-        setSubmoduleRegistry([sharedIdSystemSubmodule, unifiedIdSubmodule, id5IdSubmodule, identityLinkSubmodule, netIdSubmodule, intentIqIdSubmodule, zeotapIdPlusSubmodule, hadronIdSubmodule, criteoIdSubmodule, mwOpenLinkIdSubModule, tapadIdSubmodule, uid2IdSubmodule, admixerIdSubmodule, deepintentDpesSubmodule, dmdIdSubmodule, amxIdSubmodule, kinessoIdSubmodule, adqueryIdSubmodule]);
-        config.setConfig(getConfigMock(['pubCommonId', 'pubcid', 'cookie'],
-          ['unifiedId', 'unifiedid', 'cookie'],
-          ['id5Id', 'id5id', 'cookie'],
-          ['identityLink', 'idl_env', 'cookie'],
-          ['dmdId', 'dmdId', 'cookie'],
-          ['netId', 'netId', 'cookie'],
-          ['intentIqId', 'intentIqId', 'cookie'],
-          ['zeotapIdPlus', 'IDP', 'cookie'],
-          ['hadronId', 'hadronId', 'html5'],
-          ['criteo', 'storage_criteo', 'cookie'],
-          ['mwOpenLinkId', 'mwol', 'cookie'],
-          ['tapadId', 'tapad_id', 'cookie'],
-          ['uid2', 'uid2id', 'cookie'],
-          ['admixerId', 'admixerId', 'cookie'],
-          ['amxId', 'amxId', 'html5'],
-          ['deepintentId', 'deepintentId', 'cookie'],
-          ['kpuid', 'kpuid', 'cookie'],
-          ['qid', 'qid', 'html5']));
-
-        requestBidsHook(function () {
-          adUnits.forEach(unit => {
-            unit.bids.forEach(bid => {
-              // verify that the PubCommonId id data was copied to bid
-              expect(bid).to.have.deep.nested.property('userId.pubcid');
-              expect(bid.userId.pubcid).to.equal('testpubcid');
-              // also check that UnifiedId id data was copied to bid
-              expect(bid).to.have.deep.nested.property('userId.tdid');
-              expect(bid.userId.tdid).to.equal('testunifiedid');
-              // also check that Id5Id id data was copied to bid
-              expect(bid).to.have.deep.nested.property('userId.id5id.uid');
-              expect(bid.userId.id5id.uid).to.equal('testid5id');
-              // check that identityLink id data was copied to bid
-              expect(bid).to.have.deep.nested.property('userId.idl_env');
-              expect(bid.userId.idl_env).to.equal('AiGNC8Z5ONyZKSpIPf');
-              // also check that dmdID id was copied to bid
-              expect(bid).to.have.deep.nested.property('userId.dmdId');
-              expect(bid.userId.dmdId).to.equal('testdmdId');
-              // also check that netId id data was copied to bid
-              expect(bid).to.have.deep.nested.property('userId.netId');
-              expect(bid.userId.netId).to.equal('testnetId');
-              // also check that intentIqId id data was copied to bid
-              expect(bid).to.have.deep.nested.property('userId.intentIqId');
-              expect(bid.userId.intentIqId).to.equal('testintentIqId');
-              // also check that zeotapIdPlus id data was copied to bid
-              expect(bid).to.have.deep.nested.property('userId.IDP');
-              expect(bid.userId.IDP).to.equal('zeotapId');
-              // also check that hadronId id was copied to bid
-              expect(bid).to.have.deep.nested.property('userId.hadronId');
-              expect(bid.userId.hadronId).to.equal('testHadronId1');
-              // also check that criteo id was copied to bid
-              expect(bid).to.have.deep.nested.property('userId.criteoId');
-              expect(bid.userId.criteoId).to.equal('test_bidid');
-              // also check that mwOpenLink id was copied to bid
-              expect(bid).to.have.deep.nested.property('userId.mwOpenLinkId');
-              expect(bid.userId.mwOpenLinkId).to.equal('XX-YY-ZZ-123');
-              expect(bid.userId.uid2).to.deep.equal({
-                id: 'Sample_AD_Token'
-              });
-              expect(bid).to.have.deep.nested.property('userId.amxId');
-              expect(bid.userId.amxId).to.equal('test_amxid_id');
-
-              // also check that criteo id was copied to bid
-              expect(bid).to.have.deep.nested.property('userId.admixerId');
-              expect(bid.userId.admixerId).to.equal('testadmixerId');
-
-              // also check that deepintentId was copied to bid
-              expect(bid).to.have.deep.nested.property('userId.deepintentId');
-              expect(bid.userId.deepintentId).to.equal('testdeepintentId');
-
-              expect(bid).to.have.deep.nested.property('userId.kpuid');
-              expect(bid.userId.kpuid).to.equal('KINESSO_ID');
-
-              expect(bid).to.have.deep.nested.property('userId.qid');
-              expect(bid.userId.qid).to.equal('testqid');
-
-              expect(bid.userIdAsEids.length).to.equal(17);
-            });
-          });
-          coreStorage.setCookie('pubcid', '', EXPIRED_COOKIE_DATE);
-          coreStorage.setCookie('unifiedid', '', EXPIRED_COOKIE_DATE);
-          coreStorage.setCookie('id5id', '', EXPIRED_COOKIE_DATE);
-          coreStorage.setCookie('idl_env', '', EXPIRED_COOKIE_DATE);
-          coreStorage.setCookie('dmdId', '', EXPIRED_COOKIE_DATE);
-          coreStorage.setCookie('netId', '', EXPIRED_COOKIE_DATE);
-          coreStorage.setCookie('intentIqId', '', EXPIRED_COOKIE_DATE);
-          coreStorage.setCookie('IDP', '', EXPIRED_COOKIE_DATE);
-          localStorage.removeItem('hadronId');
-          localStorage.removeItem('hadronId_exp');
-          coreStorage.setCookie('storage_criteo', '', EXPIRED_COOKIE_DATE);
-          coreStorage.setCookie('mwol', '', EXPIRED_COOKIE_DATE);
-          coreStorage.setCookie('uid2id', '', EXPIRED_COOKIE_DATE);
-          coreStorage.setCookie('admixerId', '', EXPIRED_COOKIE_DATE);
-          coreStorage.setCookie('deepintentId', EXPIRED_COOKIE_DATE);
-          coreStorage.setCookie('kpuid', EXPIRED_COOKIE_DATE);
-          localStorage.removeItem('amxId');
-          localStorage.removeItem('amxId_exp');
-          localStorage.removeItem('qid');
-          localStorage.removeItem('qid_exp');
-          done();
-        }, {adUnits});
-      });
-
-      it('test hook from UID2 cookie', function (done) {
-        coreStorage.setCookie('uid2id', 'Sample_AD_Token', (new Date(Date.now() + 5000).toUTCString()));
-
-        init(config);
-        setSubmoduleRegistry([uid2IdSubmodule]);
-        config.setConfig(getConfigMock(['uid2', 'uid2id', 'cookie']));
-
-        requestBidsHook(function () {
-          adUnits.forEach(unit => {
-            unit.bids.forEach(bid => {
-              expect(bid).to.have.deep.nested.property('userId.uid2');
-              expect(bid.userId.uid2).to.have.deep.nested.property('id');
-              expect(bid.userId.uid2).to.deep.equal({
-                id: 'Sample_AD_Token'
-              });
-              expect(bid.userIdAsEids[0]).to.deep.equal({
-                source: 'uidapi.com',
-                uids: [{
-                  id: 'Sample_AD_Token',
-                  atype: 3,
-                }]
-              });
-            });
-          });
-          coreStorage.setCookie('uid2id', '', EXPIRED_COOKIE_DATE);
-          done();
-        }, {adUnits});
-      });
-      it('should add new id system ', function (done) {
-        coreStorage.setCookie('pubcid', 'testpubcid', (new Date(Date.now() + 5000).toUTCString()));
-        coreStorage.setCookie('unifiedid', JSON.stringify({'TDID': 'cookie-value-add-module-variations'}), new Date(Date.now() + 5000).toUTCString());
-        coreStorage.setCookie('id5id', JSON.stringify({'universal_uid': 'testid5id'}), (new Date(Date.now() + 5000).toUTCString()));
-        coreStorage.setCookie('idl_env', 'AiGNC8Z5ONyZKSpIPf', new Date(Date.now() + 5000).toUTCString());
-        coreStorage.setCookie('dmdId', 'testdmdId', (new Date(Date.now() + 5000).toUTCString()));
-        coreStorage.setCookie('netId', JSON.stringify({'netId': 'testnetId'}), new Date(Date.now() + 5000).toUTCString());
-        coreStorage.setCookie('intentIqId', 'testintentIqId', (new Date(Date.now() + 5000).toUTCString()));
-        coreStorage.setCookie('IDP', btoa(JSON.stringify('zeotapId')), (new Date(Date.now() + 5000).toUTCString()));
-        localStorage.setItem('hadronId', JSON.stringify({'hadronId': 'testHadronId1'}));
-        localStorage.setItem('hadronId_exp', (new Date(Date.now() + 5000)).toUTCString());
-        coreStorage.setCookie('admixerId', 'testadmixerId', new Date(Date.now() + 5000).toUTCString());
-        coreStorage.setCookie('deepintentId', 'testdeepintentId', new Date(Date.now() + 5000).toUTCString());
-        coreStorage.setCookie('MOCKID', JSON.stringify({'MOCKID': '123456778'}), new Date(Date.now() + 5000).toUTCString());
-        coreStorage.setCookie('__uid2_advertising_token', 'Sample_AD_Token', (new Date(Date.now() + 5000).toUTCString()));
-        localStorage.setItem('amxId', 'test_amxid_id');
-        localStorage.setItem('amxId_exp', new Date(Date.now() + 5000).toUTCString())
-        coreStorage.setCookie('kpuid', 'KINESSO_ID', (new Date(Date.now() + 5000).toUTCString()));
-        localStorage.setItem('qid', 'testqid');
-        localStorage.setItem('qid_exp', new Date(Date.now() + 5000).toUTCString())
-
-        init(config);
-        setSubmoduleRegistry([sharedIdSystemSubmodule, unifiedIdSubmodule, id5IdSubmodule, identityLinkSubmodule, netIdSubmodule, intentIqIdSubmodule, zeotapIdPlusSubmodule, hadronIdSubmodule, uid2IdSubmodule, euidIdSubmodule, admixerIdSubmodule, deepintentDpesSubmodule, dmdIdSubmodule, amxIdSubmodule, kinessoIdSubmodule, adqueryIdSubmodule]);
-
-        config.setConfig({
-          userSync: {
-            syncDelay: 0,
-            userIds: [{
-              name: 'pubCommonId', storage: {name: 'pubcid', type: 'cookie'}
-            }, {
-              name: 'unifiedId', storage: {name: 'unifiedid', type: 'cookie'}
-            }, {
-              name: 'id5Id', storage: {name: 'id5id', type: 'cookie'}
-            }, {
-              name: 'identityLink', storage: {name: 'idl_env', type: 'cookie'}
-            }, {
-              name: 'dmdId', storage: {name: 'dmdId', type: 'cookie'}
-            }, {
-              name: 'netId', storage: {name: 'netId', type: 'cookie'}
-            }, {
-              name: 'intentIqId', storage: {name: 'intentIqId', type: 'cookie'}
-            }, {
-              name: 'zeotapIdPlus'
-            }, {
-              name: 'hadronId', storage: {name: 'hadronId', type: 'html5'}
-            }, {
-              name: 'admixerId', storage: {name: 'admixerId', type: 'cookie'}
-            }, {
-              name: 'mockId', storage: {name: 'MOCKID', type: 'cookie'}
-            }, {
-              name: 'uid2'
-            }, {
-              name: 'deepintentId', storage: {name: 'deepintentId', type: 'cookie'}
-            }, {
-              name: 'amxId', storage: {name: 'amxId', type: 'html5'}
-            }, {
-              name: 'kpuid', storage: {name: 'kpuid', type: 'cookie'}
-            }, {
-              name: 'qid', storage: {name: 'qid', type: 'html5'}
-            }]
-          }
-        });
-
-        // Add new submodule named 'mockId'
-        attachIdSystem({
-          name: 'mockId',
-          decode: function (value) {
-            return {
-              'mid': value['MOCKID']
-            };
-          },
-          getId: function (config, storedId) {
-            if (storedId) return {};
-            return {id: {'MOCKID': '1234'}};
-          }
-        });
-
-        requestBidsHook(function () {
-          adUnits.forEach(unit => {
-            unit.bids.forEach(bid => {
-              // check PubCommonId id data was copied to bid
-              expect(bid).to.have.deep.nested.property('userId.pubcid');
-              expect(bid.userId.pubcid).to.equal('testpubcid');
-              // check UnifiedId id data was copied to bid
-              expect(bid).to.have.deep.nested.property('userId.tdid');
-              expect(bid.userId.tdid).to.equal('cookie-value-add-module-variations');
-              // also check that Id5Id id data was copied to bid
-              expect(bid).to.have.deep.nested.property('userId.id5id.uid');
-              expect(bid.userId.id5id.uid).to.equal('testid5id');
-              // also check that identityLink id data was copied to bid
-              expect(bid).to.have.deep.nested.property('userId.idl_env');
-              expect(bid.userId.idl_env).to.equal('AiGNC8Z5ONyZKSpIPf');
-              // also check that dmdId id data was copied to bid
-              expect(bid).to.have.deep.nested.property('userId.dmdId');
-              expect(bid.userId.dmdId).to.equal('testdmdId');
-              // check MockId data was copied to bid
-              expect(bid).to.have.deep.nested.property('userId.netId');
-              expect(bid.userId.netId).to.equal('testnetId');
-              // check MockId data was copied to bid
-              expect(bid).to.have.deep.nested.property('userId.mid');
-              expect(bid.userId.mid).to.equal('1234');
-              // also check that intentIqId id data was copied to bid
-              expect(bid).to.have.deep.nested.property('userId.intentIqId');
-              expect(bid.userId.intentIqId).to.equal('testintentIqId');
-              // also check that zeotapIdPlus id data was copied to bid
-              expect(bid).to.have.deep.nested.property('userId.IDP');
-              expect(bid.userId.IDP).to.equal('zeotapId');
-              // also check that hadronId id data was copied to bid
-              expect(bid).to.have.deep.nested.property('userId.hadronId');
-              expect(bid.userId.hadronId).to.equal('testHadronId1');
-              expect(bid.userId.uid2).to.deep.equal({
-                id: 'Sample_AD_Token'
-              });
-
-              expect(bid).to.have.deep.nested.property('userId.amxId');
-              expect(bid.userId.amxId).to.equal('test_amxid_id');
-
-              // also check that admixerId id data was copied to bid
-              expect(bid).to.have.deep.nested.property('userId.admixerId');
-              expect(bid.userId.admixerId).to.equal('testadmixerId');
-
-              // also check that deepintentId was copied to bid
-              expect(bid).to.have.deep.nested.property('userId.deepintentId');
-              expect(bid.userId.deepintentId).to.equal('testdeepintentId');
-
-              expect(bid).to.have.deep.nested.property('userId.kpuid');
-              expect(bid.userId.kpuid).to.equal('KINESSO_ID');
-
-              expect(bid).to.have.deep.nested.property('userId.qid');
-              expect(bid.userId.qid).to.equal('testqid');
-              expect(bid.userIdAsEids.length).to.equal(15);
-            });
-          });
-          coreStorage.setCookie('pubcid', '', EXPIRED_COOKIE_DATE);
-          coreStorage.setCookie('unifiedid', '', EXPIRED_COOKIE_DATE);
-          coreStorage.setCookie('id5id', '', EXPIRED_COOKIE_DATE);
-          coreStorage.setCookie('idl_env', '', EXPIRED_COOKIE_DATE);
-          coreStorage.setCookie('netId', '', EXPIRED_COOKIE_DATE);
-          coreStorage.setCookie('intentIqId', '', EXPIRED_COOKIE_DATE);
-          coreStorage.setCookie('IDP', '', EXPIRED_COOKIE_DATE);
-          localStorage.removeItem('hadronId');
-          localStorage.removeItem('hadronId_exp');
-          coreStorage.setCookie('dmdId', '', EXPIRED_COOKIE_DATE);
-          coreStorage.setCookie('admixerId', '', EXPIRED_COOKIE_DATE);
-          coreStorage.setCookie('deepintentId', '', EXPIRED_COOKIE_DATE);
-          coreStorage.setCookie('MOCKID', '', EXPIRED_COOKIE_DATE);
-          coreStorage.setCookie('mwol', '', EXPIRED_COOKIE_DATE);
-          localStorage.removeItem('amxId');
-          localStorage.removeItem('amxId_exp');
-          coreStorage.setCookie('kpuid', EXPIRED_COOKIE_DATE);
-          coreStorage.setCookie('__uid2_advertising_token', '', EXPIRED_COOKIE_DATE);
-=======
           coreStorage.setCookie('pubcid', '', EXPIRED_COOKIE_DATE);
           coreStorage.setCookie('MOCKID', '', EXPIRED_COOKIE_DATE);
->>>>>>> fca4691b
           done();
         }, {adUnits});
       });
@@ -2876,56 +2162,15 @@
         customCfg = addConfig(customCfg, 'params', {pixelUrl: '/any/pubcid/url'});
 
         init(config);
-<<<<<<< HEAD
-        setSubmoduleRegistry([sharedIdSystemSubmodule, unifiedIdSubmodule]);
+        setSubmoduleRegistry([sharedIdSystemSubmodule]);
         config.mergeConfig(customCfg);
         return runBidsHook({}).then(() => {
-=======
-        setSubmoduleRegistry([sharedIdSystemSubmodule]);
-        config.setConfig(customCfg);
-        return runBidsHook((config) => {
-          innerAdUnits = config.adUnits
-        }, {adUnits}).then(() => {
->>>>>>> fca4691b
           expect(utils.triggerPixel.called).to.be.false;
           return endAuction();
         }).then(() => {
           expect(utils.triggerPixel.getCall(0).args[0]).to.include('/any/pubcid/url');
         });
       });
-<<<<<<< HEAD
-
-      it('unifiedid callback with url', function () {
-        let customCfg = getConfigMock(['unifiedId', 'unifiedid', 'cookie']);
-        addConfig(customCfg, 'params', {url: '/any/unifiedid/url'});
-
-        init(config);
-        setSubmoduleRegistry([sharedIdSystemSubmodule, unifiedIdSubmodule]);
-        config.mergeConfig(customCfg);
-        return runBidsHook({}).then(() => {
-          expect(server.requests).to.be.empty;
-          return endAuction();
-        }).then(() => {
-          expect(server.requests[0].url).to.match(/\/any\/unifiedid\/url/);
-        });
-      });
-
-      it('unifiedid callback with partner', function () {
-        let customCfg = getConfigMock(['unifiedId', 'unifiedid', 'cookie']);
-        addConfig(customCfg, 'params', {partner: 'rubicon'});
-
-        init(config);
-        setSubmoduleRegistry([sharedIdSystemSubmodule, unifiedIdSubmodule]);
-        config.mergeConfig(customCfg);
-        return runBidsHook({}).then(() => {
-          expect(server.requests).to.be.empty;
-          return endAuction();
-        }).then(() => {
-          expect(server.requests[0].url).to.equal('https://match.adsrvr.org/track/rid?ttd_pid=rubicon&fmt=json');
-        });
-      });
-=======
->>>>>>> fca4691b
     });
 
     describe('Set cookie behavior', function () {
