import {
  attachIdSystem,
  auctionDelay,
  coreStorage,
  dep, enrichEids,
  findRootDomain,
  getConsentHash, getValidSubmoduleConfigs,
  init,
  PBJS_USER_ID_OPTOUT_NAME,
  startAuctionHook,
  requestDataDeletion,
  setStoredValue,
  setSubmoduleRegistry,
  syncDelay,
} from 'modules/userId/index.js';
import {UID1_EIDS} from 'libraries/uid1Eids/uid1Eids.js';
import {createEidsArray, EID_CONFIG} from 'modules/userId/eids.js';
import {config} from 'src/config.js';
import * as utils from 'src/utils.js';
import {getPrebidInternal} from 'src/utils.js';
import * as events from 'src/events.js';
import {EVENTS} from 'src/constants.js';
import {getGlobal} from 'src/prebidGlobal.js';
import {resetConsentData, } from 'modules/consentManagementTcf.js';
import {setEventFiredFlag as liveIntentIdSubmoduleDoNotFireEvent} from '../../../libraries/liveIntentId/idSystem.js';
import {sharedIdSystemSubmodule} from 'modules/sharedIdSystem.js';
import {pubProvidedIdSubmodule} from 'modules/pubProvidedIdSystem.js';
import * as mockGpt from '../integration/faker/googletag.js';
import 'src/prebid.js';
import {hook} from '../../../src/hook.js';
import {mockGdprConsent} from '../../helpers/consentData.js';
import {getPPID} from '../../../src/adserver.js';
import {uninstall as uninstallTcfControl} from 'modules/tcfControl.js';
import {allConsent, GDPR_GVLIDS, gdprDataHandler} from '../../../src/consentHandler.js';
import {MODULE_TYPE_UID} from '../../../src/activities/modules.js';
import {ACTIVITY_ENRICH_EIDS} from '../../../src/activities/activities.js';
import {ACTIVITY_PARAM_COMPONENT_NAME, ACTIVITY_PARAM_COMPONENT_TYPE} from '../../../src/activities/params.js';

let assert = require('chai').assert;
let expect = require('chai').expect;
const EXPIRED_COOKIE_DATE = 'Thu, 01 Jan 1970 00:00:01 GMT';
const CONSENT_LOCAL_STORAGE_NAME = '_pbjs_userid_consent_data';

describe('User ID', function () {
  function getConfigMock(...configArrays) {
    return {
      userSync: {
        syncDelay: 0,
        userIds: configArrays.map(configArray => (configArray && configArray.length >= 3) ? getStorageMock.apply(null, configArray) : null)
      }
    }
  }

  function getStorageMock(name = 'pubCommonId', key = 'pubcid', type = 'cookie', expires = 30, refreshInSeconds) {
    return {name: name, storage: {name: key, type: type, expires: expires, refreshInSeconds: refreshInSeconds}}
  }

  function getConfigValueMock(name, value) {
    return {
      userSync: {syncDelay: 0, userIds: [{name: name, value: value}]}
    }
  }

  function createMockIdSubmodule(name, value, aliasName, eids) {
    return {
      name,
      getId() {
        return value;
      },
      decode(v) {
        return v;
      },
      primaryIds: [],
      aliasName,
      eids
    }
  }

  function createMockEid(name, source) {
    return {
      [name]: {
        source: source || `${name}Source`,
        atype: 3,
        getValue: function(data) {
          if (data.id) {
            return data.id;
          } else {
            return data;
          }
        },
        getUidExt: function(data) {
          return data.ext
        }
      }
    }
  }

  function getAdUnitMock(code = 'adUnit-code') {
    return {
      code,
      mediaTypes: {banner: {}, native: {}},
      sizes: [[300, 200], [300, 600]],
      bids: [{bidder: 'sampleBidder', params: {placementId: 'banner-only-bidder'}}, {bidder: 'anotherSampleBidder', params: {placementId: 'banner-only-bidder'}}]
    };
  }

  function addConfig(cfg, name, value) {
    if (cfg && cfg.userSync && cfg.userSync.userIds) {
      cfg.userSync.userIds.forEach(element => {
        if (element[name] !== undefined) {
          element[name] = Object.assign(element[name], value);
        } else {
          element[name] = value;
        }
      });
    }

    return cfg;
  }

  let sandbox, consentData, startDelay, callbackDelay;

  function clearStack() {
    return new Promise((resolve) => setTimeout(resolve));
  }

  function delay() {
    const stub = sinon.stub().callsFake(() => new Promise((resolve) => {
      stub.resolve = () => {
        resolve();
        return clearStack();
      };
    }));
    return stub;
  }

  function runBidsHook(...args) {
    startDelay = delay();

<<<<<<< HEAD
    const result = requestBidsHook(...args, {mkDelay: startDelay});
=======
    const result = startAuctionHook(...args, {delay: startDelay});
>>>>>>> a42abddc
    return new Promise((resolve) => setTimeout(() => resolve(result)));
  }

  function expectImmediateBidHook(...args) {
    return runBidsHook(...args).then(() => {
      startDelay.calledWith(0);
      return startDelay.resolve();
    })
  }

  function initModule(config) {
    callbackDelay = delay();
    return init(config, {mkDelay: callbackDelay});
  }

  before(function () {
    hook.ready();
    uninstallTcfControl();
    localStorage.removeItem(PBJS_USER_ID_OPTOUT_NAME);
    liveIntentIdSubmoduleDoNotFireEvent();
  });

  beforeEach(function () {
    // TODO: this whole suite needs to be redesigned; it is passing by accident
    // some tests do not pass if consent data is available
    // (there are functions here with signature `getId(config, storedId)`, but storedId is actually consentData)
    // also, this file is ginormous; do we really need to test *all* id systems as one?
    resetConsentData();
    sandbox = sinon.sandbox.create();
    consentData = null;
    mockGdprConsent(sandbox, () => consentData);
    coreStorage.setCookie(CONSENT_LOCAL_STORAGE_NAME, '', EXPIRED_COOKIE_DATE);
  });

  afterEach(() => {
    sandbox.restore();
    config.resetConfig();
  });

  after(() => {
    init(config);
  })

  describe('GVL IDs', () => {
    beforeEach(() => {
      sinon.stub(GDPR_GVLIDS, 'register');
    });
    afterEach(() => {
      GDPR_GVLIDS.register.restore();
    });

    it('are registered when ID submodule is registered', () => {
      attachIdSystem({name: 'gvlidMock', gvlid: 123});
      sinon.assert.calledWith(GDPR_GVLIDS.register, MODULE_TYPE_UID, 'gvlidMock', 123);
    })
  })

  describe('userId config validation', () => {
    beforeEach(() => {
      sandbox.stub(utils, 'logWarn');
    });

    function mockConfig(storageConfig = {}) {
      return {
        name: 'mockModule',
        storage: {
          name: 'mockStorage',
          type: 'cookie',
          ...storageConfig
        }
      }
    }

    Object.entries({
      'not an object': 'garbage',
      'missing name': {},
      'empty name': {name: ''},
      'empty storage config': {name: 'mockId', storage: {}},
      'storage type, but no storage name': mockConfig({name: ''}),
      'storage name, but no storage type': mockConfig({type: undefined}),
    }).forEach(([t, config]) => {
      it(`should log a warning and reject configuration with ${t}`, () => {
        expect(getValidSubmoduleConfigs([config]).length).to.equal(0);
        sinon.assert.called(utils.logWarn);
      });
    });

    it('should reject non-array userId configuration', () => {
      expect(getValidSubmoduleConfigs({})).to.eql([]);
      sinon.assert.called(utils.logWarn);
    });

    it('should accept null configuration', () => {
      expect(getValidSubmoduleConfigs()).to.eql([]);
      sinon.assert.notCalled(utils.logWarn);
    });

    ['refreshInSeconds', 'expires'].forEach(param => {
      describe(`${param} parameter`, () => {
        it('should be made a number, when possible', () => {
          expect(getValidSubmoduleConfigs([mockConfig({[param]: '123'})])[0].storage[param]).to.equal(123);
        });

        it('should log a warning when not a number', () => {
          expect(getValidSubmoduleConfigs([mockConfig({[param]: 'garbage'})])[0].storage[param]).to.not.exist;
          sinon.assert.called(utils.logWarn)
        });

        it('should be left untouched when not specified', () => {
          expect(getValidSubmoduleConfigs([mockConfig()])[0].storage[param]).to.not.exist;
          sinon.assert.notCalled(utils.logWarn);
        });
      })
    })
  })

  describe('Decorate Ad Units', function () {
    beforeEach(function () {
      // reset mockGpt so nothing else interferes
      mockGpt.disable();
      mockGpt.enable();
      coreStorage.setCookie('pubcid', '', EXPIRED_COOKIE_DATE);
      coreStorage.setCookie('pubcid_alt', 'altpubcid200000', (new Date(Date.now() + 20000).toUTCString()));
      sinon.spy(coreStorage, 'setCookie');
      sinon.stub(utils, 'logWarn');
    });

    afterEach(function () {
      mockGpt.enable();
      $$PREBID_GLOBAL$$.requestBids.removeAll();
      config.resetConfig();
      coreStorage.setCookie.restore();
      utils.logWarn.restore();
    });

    after(function () {
      coreStorage.setCookie('pubcid', '', EXPIRED_COOKIE_DATE);
      coreStorage.setCookie('pubcid_alt', '', EXPIRED_COOKIE_DATE);
    });

    it('Check same cookie behavior', function () {
      let adUnits1 = [getAdUnitMock()];
      let adUnits2 = [getAdUnitMock()];
      let innerAdUnits1;
      let innerAdUnits2;

      let pubcid = coreStorage.getCookie('pubcid');
      expect(pubcid).to.be.null; // there should be no cookie initially

      init(config);
      setSubmoduleRegistry([sharedIdSystemSubmodule]);

      config.setConfig(getConfigMock(['pubCommonId', 'pubcid', 'cookie']));

      return expectImmediateBidHook(config => {
        innerAdUnits1 = config.adUnits
      }, {adUnits: adUnits1}).then(() => {
        pubcid = coreStorage.getCookie('pubcid'); // cookies is created after requestbidHook

        innerAdUnits1.forEach(unit => {
          unit.bids.forEach(bid => {
            expect(bid).to.have.deep.nested.property('userId.pubcid');
            expect(bid.userId.pubcid).to.equal(pubcid);
            expect(bid.userIdAsEids[0]).to.deep.equal({
              source: 'pubcid.org',
              uids: [{id: pubcid, atype: 1}]
            });
          });
        });

        return expectImmediateBidHook(config => {
          innerAdUnits2 = config.adUnits
        }, {adUnits: adUnits2}).then(() => {
          assert.deepEqual(innerAdUnits1, innerAdUnits2);
        });
      });
    });

    it('Check different cookies', function () {
      let adUnits1 = [getAdUnitMock()];
      let adUnits2 = [getAdUnitMock()];
      let innerAdUnits1;
      let innerAdUnits2;
      let pubcid1;
      let pubcid2;

      init(config);
      setSubmoduleRegistry([sharedIdSystemSubmodule]);

      config.setConfig(getConfigMock(['pubCommonId', 'pubcid', 'cookie']));
      return expectImmediateBidHook((config) => {
        innerAdUnits1 = config.adUnits
      }, {adUnits: adUnits1}).then(() => {
        pubcid1 = coreStorage.getCookie('pubcid'); // get first cookie
        coreStorage.setCookie('pubcid', '', EXPIRED_COOKIE_DATE); // erase cookie

        innerAdUnits1.forEach((unit) => {
          unit.bids.forEach((bid) => {
            expect(bid).to.have.deep.nested.property('userId.pubcid');
            expect(bid.userId.pubcid).to.equal(pubcid1);
            expect(bid.userIdAsEids[0]).to.deep.equal({
              source: 'pubcid.org',
              uids: [{id: pubcid1, atype: 1}]
            });
          });
        });

        init(config);
        setSubmoduleRegistry([sharedIdSystemSubmodule]);

        config.setConfig(getConfigMock(['pubCommonId', 'pubcid', 'cookie']));
        return expectImmediateBidHook((config) => {
          innerAdUnits2 = config.adUnits
        }, {adUnits: adUnits2}).then(() => {
          pubcid2 = coreStorage.getCookie('pubcid'); // get second cookie

          innerAdUnits2.forEach((unit) => {
            unit.bids.forEach((bid) => {
              expect(bid).to.have.deep.nested.property('userId.pubcid');
              expect(bid.userId.pubcid).to.equal(pubcid2);
              expect(bid.userIdAsEids[0]).to.deep.equal({
                source: 'pubcid.org',
                uids: [{id: pubcid2, atype: 1}]
              });
            });
          });

          expect(pubcid1).to.not.equal(pubcid2);
        });
      });
    });

    it('Use existing cookie', function () {
      let adUnits = [getAdUnitMock()];
      let innerAdUnits;

      init(config);
      setSubmoduleRegistry([sharedIdSystemSubmodule]);

      config.setConfig(getConfigMock(['pubCommonId', 'pubcid_alt', 'cookie']));
      return expectImmediateBidHook((config) => {
        innerAdUnits = config.adUnits
      }, {adUnits}).then(() => {
        innerAdUnits.forEach((unit) => {
          unit.bids.forEach((bid) => {
            expect(bid).to.have.deep.nested.property('userId.pubcid');
            expect(bid.userId.pubcid).to.equal('altpubcid200000');
            expect(bid.userIdAsEids[0]).to.deep.equal({
              source: 'pubcid.org',
              uids: [{id: 'altpubcid200000', atype: 1}]
            });
          });
        });
      });
    });

    it('Extend cookie', function () {
      let adUnits = [getAdUnitMock()];
      let innerAdUnits;
      let customConfig = getConfigMock(['pubCommonId', 'pubcid_alt', 'cookie']);
      customConfig = addConfig(customConfig, 'params', {extend: true});

      init(config);
      setSubmoduleRegistry([sharedIdSystemSubmodule]);

      config.setConfig(customConfig);
      return expectImmediateBidHook((config) => {
        innerAdUnits = config.adUnits
      }, {adUnits}).then(() => {
        innerAdUnits.forEach((unit) => {
          unit.bids.forEach((bid) => {
            expect(bid).to.have.deep.nested.property('userId.pubcid');
            expect(bid.userId.pubcid).to.equal('altpubcid200000');
            expect(bid.userIdAsEids[0]).to.deep.equal({
              source: 'pubcid.org',
              uids: [{id: 'altpubcid200000', atype: 1}]
            });
          });
        });
      });
    });

    it('Disable auto create', function () {
      let adUnits = [getAdUnitMock()];
      let innerAdUnits;
      let customConfig = getConfigMock(['pubCommonId', 'pubcid', 'cookie']);
      customConfig = addConfig(customConfig, 'params', {create: false});

      init(config);
      setSubmoduleRegistry([sharedIdSystemSubmodule]);

      config.setConfig(customConfig);
      return expectImmediateBidHook((config) => {
        innerAdUnits = config.adUnits
      }, {adUnits}).then(() => {
        innerAdUnits.forEach((unit) => {
          unit.bids.forEach((bid) => {
            expect(bid).to.not.have.deep.nested.property('userId.pubcid');
            expect(bid).to.not.have.deep.nested.property('userIdAsEids');
          });
        });
      });
    });

    describe('createEidsArray', () => {
      beforeEach(() => {
        init(config);
        setSubmoduleRegistry([
          createMockIdSubmodule('mockId1', null, null,
            {'mockId1': {source: 'mock1source', atype: 1}}),
          createMockIdSubmodule('mockId2v1', null, null,
            {'mockId2v1': {source: 'mock2source', atype: 2, getEidExt: () => ({v: 1})}}),
          createMockIdSubmodule('mockId2v2', null, null,
            {'mockId2v2': {source: 'mock2source', atype: 2, getEidExt: () => ({v: 2})}}),
        ]);
      });

      it('should group UIDs by source and ext', () => {
        const eids = createEidsArray({
          mockId1: ['mock-1-1', 'mock-1-2'],
          mockId2v1: ['mock-2-1', 'mock-2-2'],
          mockId2v2: ['mock-2-1', 'mock-2-2']
        });
        expect(eids).to.eql([
          {
            source: 'mock1source',
            uids: [
              {
                id: 'mock-1-1',
                atype: 1,
              },
              {
                id: 'mock-1-2',
                atype: 1,
              }
            ]
          },
          {
            source: 'mock2source',
            ext: {
              v: 1
            },
            uids: [
              {
                id: 'mock-2-1',
                atype: 2,
              },
              {
                id: 'mock-2-2',
                atype: 2,
              }
            ]
          },
          {
            source: 'mock2source',
            ext: {
              v: 2
            },
            uids: [
              {
                id: 'mock-2-1',
                atype: 2,
              },
              {
                id: 'mock-2-2',
                atype: 2,
              }
            ]
          }
        ])
      });

      it('when merging with pubCommonId, should not alter its eids', () => {
        const uid = {
          pubProvidedId: [
            {
              source: 'mock1Source',
              uids: [
                {id: 'uid2'}
              ]
            }
          ],
          mockId1: 'uid1',
        };
        const eids = createEidsArray(uid);
        expect(eids).to.have.length(1);
        expect(eids[0].uids.map(u => u.id)).to.have.members(['uid1', 'uid2']);
        expect(uid.pubProvidedId[0].uids).to.eql([{id: 'uid2'}]);
      });
    })

    it('pbjs.getUserIds', function (done) {
      init(config);
      setSubmoduleRegistry([sharedIdSystemSubmodule]);

      const ids = {pubcid: '11111'};
      config.setConfig({
        userSync: {
          auctionDelay: 10, // with auctionDelay > 0, no auction is needed to complete init
          userIds: [{
            name: 'pubCommonId', value: ids
          }]
        }
      });
      getGlobal().getUserIdsAsync().then((uids) => {
        expect(uids).to.deep.equal(ids);
        expect(getGlobal().getUserIds()).to.deep.equal(ids);
        done();
      })
    });

    it('pbjs.getUserIds(Async) should prioritize user ids according to config available to core', () => {
      init(config);

      setSubmoduleRegistry([
        createMockIdSubmodule('mockId1Module', {id: {mockId1: 'mockId1_value'}}),
        createMockIdSubmodule('mockId2Module', {id: {mockId2: 'mockId2_value', mockId3: 'mockId3_value_from_mockId2Module'}}),
        createMockIdSubmodule('mockId3Module', {id: {mockId1: 'mockId1_value_from_mockId3Module', mockId2: 'mockId2_value_from_mockId3Module', mockId3: 'mockId3_value', mockId4: 'mockId4_value_from_mockId3Module'}}),
        createMockIdSubmodule('mockId4Module', {id: {mockId4: 'mockId4_value'}})
      ]);

      config.setConfig({
        userSync: {
          idPriority: {
            mockId1: ['mockId3Module', 'mockId1Module'],
            mockId4: ['mockId4Module', 'mockId3Module']
          },
          auctionDelay: 10, // with auctionDelay > 0, no auction is needed to complete init
          userIds: [
            { name: 'mockId1Module' },
            { name: 'mockId2Module' },
            { name: 'mockId3Module' },
            { name: 'mockId4Module' }
          ]
        }
      });

      return getGlobal().getUserIdsAsync().then((uids) => {
        expect(uids['mockId1']).to.deep.equal('mockId1_value_from_mockId3Module');
        expect(uids['mockId2']).to.deep.equal('mockId2_value');
        expect(uids['mockId3']).to.deep.equal('mockId3_value_from_mockId2Module');
        expect(uids['mockId4']).to.deep.equal('mockId4_value');
      });
    });

    it('pbjs.getUserIds(Async) should prioritize user ids according to config available to core when config uses aliases', () => {
      init(config);

      setSubmoduleRegistry([
        createMockIdSubmodule('mockId1Module', {id: {mockId1: 'mockId1_value'}}),
        createMockIdSubmodule('mockId2Module', {id: {mockId2: 'mockId2_value', mockId3: 'mockId3_value_from_mockId2Module'}}, 'mockId2Module_alias'),
        createMockIdSubmodule('mockId3Module', {id: {mockId1: 'mockId1_value_from_mockId3Module', mockId2: 'mockId2_value_from_mockId3Module', mockId3: 'mockId3_value', mockId4: 'mockId4_value_from_mockId3Module'}}, 'mockId3Module_alias'),
        createMockIdSubmodule('mockId4Module', {id: {mockId4: 'mockId4_value'}})
      ]);

      config.setConfig({
        userSync: {
          idPriority: {
            mockId1: ['mockId3Module_alias', 'mockId1Module'],
            mockId4: ['mockId4Module', 'mockId3Module']
          },
          auctionDelay: 10, // with auctionDelay > 0, no auction is needed to complete init
          userIds: [
            { name: 'mockId1Module' },
            { name: 'mockId2Module' },
            { name: 'mockId3Module' },
            { name: 'mockId4Module' }
          ]
        }
      });

      return getGlobal().getUserIdsAsync().then((uids) => {
        expect(uids['mockId1']).to.deep.equal('mockId1_value_from_mockId3Module');
        expect(uids['mockId2']).to.deep.equal('mockId2_value');
        expect(uids['mockId3']).to.deep.equal('mockId3_value_from_mockId2Module');
        expect(uids['mockId4']).to.deep.equal('mockId4_value');
      });
    });

    it('pbjs.getUserIds(Async) should prioritize user ids according to config available to core when called multiple times', () => {
      init(config);

      setSubmoduleRegistry([
        createMockIdSubmodule('mockId1Module', {id: {mockId1: 'mockId1_value', mockId2: 'mockId2_value_from_mockId1Module'}}),
        createMockIdSubmodule('mockId2Module', {id: {mockId1: 'mockId1_value_from_mockId2Module', mockId2: 'mockId2_value'}}),
      ]);

      config.setConfig({
        userSync: {
          idPriority: {
            mockId1: ['mockId2Module', 'mockId1Module'],
            mockId2: ['mockId1Module', 'mockId2Module']
          },
          auctionDelay: 10, // with auctionDelay > 0, no auction is needed to complete init
          userIds: [
            { name: 'mockId1Module' },
            { name: 'mockId2Module' }
          ]
        }
      });

      return getGlobal().getUserIdsAsync().then((uidsFirstRequest) => {
        getGlobal().getUserIdsAsync().then((uidsSecondRequest) => {
          expect(uidsFirstRequest['mockId1']).to.deep.equal('mockId1_value_from_mockId2Module');
          expect(uidsFirstRequest['mockId2']).to.deep.equal('mockId2_value_from_mockId1Module');
          expect(uidsFirstRequest).to.deep.equal(uidsSecondRequest);
        })
      });
    });

    it('pbjs.getUserIds(Async) with priority config but no collision', () => {
      init(config);

      setSubmoduleRegistry([
        createMockIdSubmodule('mockId1Module', {id: {mockId1: 'mockId1_value'}}),
        createMockIdSubmodule('mockId2Module', {id: {mockId2: 'mockId2_value'}}),
        createMockIdSubmodule('mockId3Module', {id: undefined}),
        createMockIdSubmodule('mockId4Module', {id: {mockId4: 'mockId4_value'}})
      ]);

      config.setConfig({
        userSync: {
          idPriority: {
            mockId1: ['mockId3Module', 'mockId1Module'],
            mockId4: ['mockId2Module', 'mockId4Module']
          },
          auctionDelay: 10, // with auctionDelay > 0, no auction is needed to complete init
          userIds: [
            { name: 'mockId1Module' },
            { name: 'mockId2Module' },
            { name: 'mockId3Module' },
            { name: 'mockId4Module' }
          ]
        }
      });

      return getGlobal().getUserIdsAsync().then((uids) => {
        expect(uids['mockId1']).to.deep.equal('mockId1_value');
        expect(uids['mockId2']).to.deep.equal('mockId2_value');
        expect(uids['mockId3']).to.be.undefined;
        expect(uids['mockId4']).to.deep.equal('mockId4_value');
      });
    });

    it('pbjs.getUserIdsAsEids', function (done) {
      init(config);
      setSubmoduleRegistry([sharedIdSystemSubmodule]);

      const ids = {'pubcid': '11111'};
      config.setConfig({
        userSync: {
          auctionDelay: 10,
          userIds: [{
            name: 'pubCommonId', value: ids
          }]
        }
      });
      getGlobal().getUserIdsAsync().then((ids) => {
        expect(getGlobal().getUserIdsAsEids()).to.deep.equal(createEidsArray(ids));
        done();
      });
    });

    it('pbjs.getUserIdsAsEids should prioritize user ids according to config available to core', () => {
      init(config);
      setSubmoduleRegistry([
        createMockIdSubmodule('mockId1Module', {id: {uid2: {id: 'uid2_value'}}}, null, createMockEid('uid2')),
        createMockIdSubmodule('mockId2Module', {id: {pubcid: 'pubcid_value', lipb: {lipbid: 'lipbid_value_from_mockId2Module'}}}, null, createMockEid('pubcid')),
        createMockIdSubmodule('mockId3Module', {id: {uid2: {id: 'uid2_value_from_mockId3Module'}, pubcid: 'pubcid_value_from_mockId3Module', lipb: {lipbid: 'lipbid_value'}, merkleId: {id: 'merkleId_value_from_mockId3Module'}}}, null, {...createMockEid('uid2'), ...createMockEid('merkleId'), ...createMockEid('lipb')}),
        createMockIdSubmodule('mockId4Module', {id: {merkleId: {id: 'merkleId_value'}}}, null, createMockEid('merkleId'))
      ]);
      config.setConfig({
        userSync: {
          idPriority: {
            uid2: ['mockId3Module', 'mockId1Module'],
            merkleId: ['mockId4Module', 'mockId3Module']
          },
          auctionDelay: 10, // with auctionDelay > 0, no auction is needed to complete init
          userIds: [
            { name: 'mockId1Module' },
            { name: 'mockId2Module' },
            { name: 'mockId3Module' },
            { name: 'mockId4Module' }
          ]
        }
      });

      const ids = {
        'uid2': { id: 'uid2_value_from_mockId3Module' },
        'pubcid': 'pubcid_value',
        'lipb': { lipbid: 'lipbid_value_from_mockId2Module' },
        'merkleId': { id: 'merkleId_value' }
      };

      return getGlobal().getUserIdsAsync().then(() => {
        const eids = getGlobal().getUserIdsAsEids();
        const expected = createEidsArray(ids);
        expect(eids).to.deep.equal(expected);
      });
    });

    it('pbjs.getUserIdsAsEids should prioritize the uid1 according to config available to core', () => {
      init(config);
      setSubmoduleRegistry([
        createMockIdSubmodule('mockId1Module', {id: {tdid: {id: 'uid1_value'}}}, null, UID1_EIDS),
        createMockIdSubmodule('mockId2Module', {id: {tdid: {id: 'uid1Id_value_from_mockId2Module'}}}, null, UID1_EIDS),
        createMockIdSubmodule('mockId3Module', {id: {tdid: {id: 'uid1Id_value_from_mockId3Module'}}}, null, UID1_EIDS)
      ]);
      config.setConfig({
        userSync: {
          idPriority: {
            tdid: ['mockId2Module', 'mockId3Module', 'mockId1Module']
          },
          auctionDelay: 10, // with auctionDelay > 0, no auction is needed to complete init
          userIds: [
            { name: 'mockId1Module' },
            { name: 'mockId2Module' },
            { name: 'mockId3Module' }
          ]
        }
      });

      const ids = {
        'tdid': { id: 'uid1Id_value_from_mockId2Module' },
      };

      return getGlobal().getUserIdsAsync().then(() => {
        const eids = getGlobal().getUserIdsAsEids();
        const expected = createEidsArray(ids);
        expect(eids).to.deep.equal(expected);
      })
    });

    describe('EID updateConfig', () => {
      function mockSubmod(name, eids) {
        return createMockIdSubmodule(name, null, null, eids);
      }

      it('does not choke if a submod does not provide an eids map', () => {
        setSubmoduleRegistry([
          mockSubmod('mock1'),
          mockSubmod('mock2')
        ]);
        expect(EID_CONFIG.size).to.equal(0);
      });

      it('should merge together submodules\' eid configs', () => {
        setSubmoduleRegistry([
          mockSubmod('mock1', {mock1: {m: 1}}),
          mockSubmod('mock2', {mock2: {m: 2}})
        ]);
        expect(EID_CONFIG.get('mock1')).to.eql({m: 1});
        expect(EID_CONFIG.get('mock2')).to.eql({m: 2});
      });

      it('should respect idPriority', () => {
        config.setConfig({
          userSync: {
            idPriority: {
              m1: ['mod2', 'mod1'],
              m2: ['mod1', 'mod2']
            },
            userIds: [
              { name: 'mod1' },
              { name: 'mod2' },
            ]
          }
        });
        setSubmoduleRegistry([
          mockSubmod('mod1', {m1: {i: 1}, m2: {i: 2}}),
          mockSubmod('mod2', {m1: {i: 3}, m2: {i: 4}})
        ]);
        expect(EID_CONFIG.get('m1')).to.eql({i: 3});
        expect(EID_CONFIG.get('m2')).to.eql({i: 2});
      });
    })

    it('should set googletag ppid correctly', function () {
      let adUnits = [getAdUnitMock()];
      init(config);
      setSubmoduleRegistry([sharedIdSystemSubmodule]);

      // before ppid should not be set
      expect(window.googletag._ppid).to.equal(undefined);

      config.setConfig({
        userSync: {
          ppid: 'pubcid.org',
          userIds: [
            { name: 'pubCommonId', value: {'pubcid': 'pubCommon-id-value-pubCommon-id-value'} },
          ]
        }
      });
      return expectImmediateBidHook(() => {}, {adUnits}).then(() => {
        // ppid should have been set without dashes and stuff
        expect(window.googletag._ppid).to.equal('pubCommonidvaluepubCommonidvalue');
      });
    });

    it('should set googletag ppid correctly when prioritized according to config available to core', () => {
      let adUnits = [getAdUnitMock()];
      init(config);
      setSubmoduleRegistry([
        // some of the ids are padded to have length >= 32 characters
        createMockIdSubmodule('mockId1Module', {id: {uid2: {id: 'uid2_value_7ac66c0f148de9519b8bd264312c4d64'}}}),
        createMockIdSubmodule('mockId2Module', {id: {pubcid: 'pubcid_value_7ac66c0f148de9519b8bd264312c4d64', lipb: {lipbid: 'lipbid_value_from_mockId2Module_7ac66c0f148de9519b8bd264312c4d64'}}}),
        createMockIdSubmodule('mockId3Module', {
          id: {
            uid2: {
              id: 'uid2_value_from_mockId3Module_7ac66c0f148de9519b8bd264312c4d64'
            },
            pubcid: 'pubcid_value_from_mockId3Module_7ac66c0f148de9519b8bd264312c4d64',
            lipb: {
              lipbid: 'lipbid_value_7ac66c0f148de9519b8bd264312c4d64'
            },
            merkleId: {
              id: 'merkleId_value_from_mockId3Module_7ac66c0f148de9519b8bd264312c4d64'
            }
          }
        }, null, {
          uid2: {
            source: 'uidapi.com',
            getValue(data) { return data.id }
          }
        }),
        createMockIdSubmodule('mockId4Module', {id: {merkleId: {id: 'merkleId_value_7ac66c0f148de9519b8bd264312c4d64'}}})
      ]);

      // before ppid should not be set
      expect(window.googletag._ppid).to.equal(undefined);

      config.setConfig({
        userSync: {
          ppid: 'uidapi.com',
          idPriority: {
            uid2: ['mockId3Module', 'mockId1Module'],
            merkleId: ['mockId4Module', 'mockId3Module']
          },
          userIds: [
            { name: 'mockId1Module' },
            { name: 'mockId2Module' },
            { name: 'mockId3Module' },
            { name: 'mockId4Module' }
          ]
        }
      });

      return expectImmediateBidHook(() => {}, {adUnits}).then(() => {
        expect(window.googletag._ppid).to.equal('uid2valuefrommockId3Module7ac66c0f148de9519b8bd264312c4d64');
      });
    });

    describe('submodule callback', () => {
      const TEST_KEY = 'testKey';

      function setVal(val) {
        if (val) {
          coreStorage.setDataInLocalStorage(TEST_KEY, val);
          coreStorage.setDataInLocalStorage(TEST_KEY + '_exp', '');
        } else {
          coreStorage.removeDataFromLocalStorage(TEST_KEY);
          coreStorage.removeDataFromLocalStorage(TEST_KEY + '_exp');
        }
      }
      afterEach(() => {
        setVal(null);
      })

      it('should be able to re-read ID changes', (done) => {
        setVal(null);
        init(config);
        setSubmoduleRegistry([{
          name: 'mockId',
          getId: function (_1, _2, storedId) {
            expect(storedId).to.not.exist;
            setVal('laterValue');
            return {
              callback(_, readId) {
                expect(readId()).to.eql('laterValue');
                done();
              }
            }
          },
          decode(d) {
            return d
          }
        }]);
        config.setConfig({
          userSync: {
            auctionDelay: 10,
            userIds: [
              {
                name: 'mockId',
                storage: {
                  type: 'html5',
                  name: TEST_KEY
                }
              }
            ]
          }
        });
      });
    });

    it('should set PPID when the source needs to call out to the network', () => {
      let adUnits = [getAdUnitMock()];
      init(config);
      const callback = sinon.stub();
      setSubmoduleRegistry([{
        name: 'sharedId',
        getId: function () {
          return {callback}
        },
        decode(d) {
          return d
        },
        eids: {
          pubcid: {
            source: 'pubcid.org',
          }
        }
      }]);
      config.setConfig({
        userSync: {
          ppid: 'pubcid.org',
          auctionDelay: 10,
          userIds: [
            {
              name: 'sharedId',
            }
          ]
        }
      });
      return expectImmediateBidHook(() => {}, {adUnits}).then(() => {
        expect(window.googletag._ppid).to.be.undefined;
        const uid = 'thismustbelongerthan32characters'
        callback.yield({pubcid: uid});
        expect(window.googletag._ppid).to.equal(uid);
      });
    });

    it('should log a warning if PPID too big or small', function () {
      let adUnits = [getAdUnitMock()];

      init(config);
      setSubmoduleRegistry([sharedIdSystemSubmodule]);

      config.setConfig({
        userSync: {
          ppid: 'pubcid.org',
          userIds: [
            { name: 'pubCommonId', value: {'pubcid': 'pubcommonIdValue'} },
          ]
        }
      });
      // before ppid should not be set
      expect(window.googletag._ppid).to.equal(undefined);
      return expectImmediateBidHook(() => {}, {adUnits}).then(() => {
        // ppid should NOT have been set
        expect(window.googletag._ppid).to.equal(undefined);
        // a warning should have been emmited
        expect(utils.logWarn.args[0][0]).to.exist.and.to.contain('User ID - Googletag Publisher Provided ID for pubcid.org is not between 32 and 150 characters - pubcommonIdValue');
      });
    });

    it('should make PPID available to core', () => {
      init(config);
      setSubmoduleRegistry([sharedIdSystemSubmodule]);
      const id = 'thishastobelongerthan32characters';
      config.setConfig({
        userSync: {
          ppid: 'pubcid.org',
          userIds: [
            { name: 'pubCommonId', value: {'pubcid': id} },
          ]
        }
      });
      return getGlobal().refreshUserIds().then(() => {
        expect(getPPID()).to.eql(id);
      })
    });

    it('should make PPID available to core and respect priority', () => {
      init(config);
      setSubmoduleRegistry([
        // some of the ids are padded to have length >= 32 characters
        createMockIdSubmodule('mockId1Module', {id: {uid2: {id: 'uid2_value_7ac66c0f148de9519b8bd264312c4d64'}}}),
        createMockIdSubmodule('mockId2Module', {id: {pubcid: 'pubcid_value_7ac66c0f148de9519b8bd264312c4d64', lipb: {lipbid: 'lipbid_value_from_mockId2Module_7ac66c0f148de9519b8bd264312c4d64'}}}),
        createMockIdSubmodule('mockId3Module', {
          id: {
            uid2: {
              id: 'uid2_value_from_mockId3Module_7ac66c0f148de9519b8bd264312c4d64'
            },
            pubcid: 'pubcid_value_from_mockId3Module_7ac66c0f148de9519b8bd264312c4d64',
            lipb: {
              lipbid: 'lipbid_value_7ac66c0f148de9519b8bd264312c4d64'
            },
            merkleId: {
              id: 'merkleId_value_from_mockId3Module_7ac66c0f148de9519b8bd264312c4d64'
            }
          }
        }, null, {
          uid2: {
            source: 'uidapi.com',
            getValue(data) { return data.id }
          }
        }),
        createMockIdSubmodule('mockId4Module', {id: {merkleId: {id: 'merkleId_value_7ac66c0f148de9519b8bd264312c4d64'}}})
      ]);

      // before ppid should not be set
      expect(window.googletag._ppid).to.equal(undefined);

      config.setConfig({
        userSync: {
          ppid: 'uidapi.com',
          idPriority: {
            uid2: ['mockId3Module', 'mockId1Module'],
            merkleId: ['mockId4Module', 'mockId3Module']
          },
          userIds: [
            { name: 'mockId1Module' },
            { name: 'mockId2Module' },
            { name: 'mockId3Module' },
            { name: 'mockId4Module' }
          ]
        }
      });

      return getGlobal().refreshUserIds().then(() => {
        expect(getPPID()).to.eql('uid2valuefrommockId3Module7ac66c0f148de9519b8bd264312c4d64');
      })
    });

    describe('refreshing before init is complete', () => {
      const MOCK_ID = {'MOCKID': '1111'};
      let mockIdCallback;
      let startInit;

      beforeEach(() => {
        mockIdCallback = sinon.stub();
        coreStorage.setCookie('MOCKID', '', EXPIRED_COOKIE_DATE);
        let mockIdSystem = {
          name: 'mockId',
          decode: function(value) {
            return {
              'mid': value['MOCKID']
            };
          },
          getId: sinon.stub().returns({callback: mockIdCallback})
        };
        init(config);
        setSubmoduleRegistry([mockIdSystem]);
        startInit = () => config.setConfig({
          userSync: {
            auctionDelay: 10,
            userIds: [{
              name: 'mockId',
              storage: {name: 'MOCKID', type: 'cookie'}
            }]
          }
        });
      });

      ['refreshUserIds', 'getUserIdsAsync'].forEach(method => {
        it(`should still resolve promises returned by ${method}`, () => {
          startInit();
          let result = null;
          getGlobal()[method]().then((val) => { result = val; });
          return clearStack().then(() => {
            expect(result).to.equal(null); // auction has not ended, callback should not have been called
            mockIdCallback.callsFake((cb) => cb(MOCK_ID));
            return getGlobal().refreshUserIds().then(clearStack);
          }).then(() => {
            expect(result).to.deep.equal(getGlobal().getUserIds()) // auction still not over, but refresh was explicitly forced
          });
        });
      })

      it('should not stop auctions', (done) => {
        // simulate an infinite `auctionDelay`; refreshing should still allow the auction to continue
        // as soon as ID submodules have completed init
        startInit();
        startAuctionHook(() => {
          done();
        }, {adUnits: [getAdUnitMock()]}, {delay: delay()});
        getGlobal().refreshUserIds();
        clearStack().then(() => {
          // simulate init complete
          mockIdCallback.callArg(0, {id: {MOCKID: '1111'}});
        });
      });

      it('should continue the auction when init fails', (done) => {
        startInit();
        startAuctionHook(() => {
          done();
        },
        {adUnits: [getAdUnitMock()]},
        {
          delay: delay(),
          getIds: () => Promise.reject(new Error())
        }
        );
      })

      it('should not get stuck when init fails', () => {
        const err = new Error();
        mockIdCallback.callsFake(() => { throw err; });
        startInit();
        return getGlobal().getUserIdsAsync().catch((e) =>
          expect(e).to.equal(err)
        );
      });
    });

    describe('when ID systems throw errors', () => {
      function mockIdSystem(name) {
        return {
          name,
          decode: function(value) {
            return {
              [name]: value
            };
          },
          getId: sinon.stub().callsFake(() => ({id: name}))
        };
      }
      let id1, id2;
      beforeEach(() => {
        id1 = mockIdSystem('mock1');
        id2 = mockIdSystem('mock2');
        init(config);
        setSubmoduleRegistry([id1, id2]);
        config.setConfig({
          userSync: {
            auctionDelay: 10,
            userIds: [{
              name: 'mock1',
              storage: {name: 'mock1', type: 'cookie'}
            }, {
              name: 'mock2',
              storage: {name: 'mock2', type: 'cookie'}
            }]
          }
        })
      });
      afterEach(() => {
        config.resetConfig();
      })
      Object.entries({
        'in init': () => id1.getId.callsFake(() => { throw new Error() }),
        'in callback': () => {
          const mockCallback = sinon.stub().callsFake(() => { throw new Error() });
          id1.getId.callsFake(() => ({callback: mockCallback}))
        }
      }).forEach(([t, setup]) => {
        describe(`${t}`, () => {
          beforeEach(setup);
          it('should still retrieve IDs that do not throw', () => {
            return getGlobal().getUserIdsAsync().then((uid) => {
              expect(uid.mock2).to.not.be.undefined;
            })
          });
        })
      })
    });
    it('pbjs.refreshUserIds updates submodules', function(done) {
      let sandbox = sinon.createSandbox();
      let mockIdCallback = sandbox.stub().returns({id: {'MOCKID': '1111'}});
      let mockIdSystem = {
        name: 'mockId',
        decode: function(value) {
          return {
            'mid': value['MOCKID']
          };
        },
        getId: mockIdCallback
      };
      init(config);
      setSubmoduleRegistry([mockIdSystem]);

      config.setConfig({
        userSync: {
          auctionDelay: 10,
          userIds: [{
            name: 'mockId',
            value: {id: {mockId: '1111'}}
          }]
        }
      });

      getGlobal().getUserIdsAsync().then((uids) => {
        expect(uids.id.mockId).to.equal('1111');
        // update to new config value
        config.setConfig({
          userSync: {
            auctionDelay: 10,
            userIds: [{
              name: 'mockId',
              value: {id: {mockId: '1212'}}
            }]
          }
        });
        getGlobal().refreshUserIds({ submoduleNames: ['mockId'] }).then(() => {
          expect(getGlobal().getUserIds().id.mockId).to.equal('1212');
          done();
        });
      });
    });

    it('pbjs.refreshUserIds updates priority config', () => {
      init(config);

      setSubmoduleRegistry([
        createMockIdSubmodule('mockId1Module', {id: {mockId1: 'mockId1_value'}}),
        createMockIdSubmodule('mockId2Module', {id: {mockId2: 'mockId2_value', mockId3: 'mockId3_value_from_mockId2Module'}}),
        createMockIdSubmodule('mockId3Module', {id: {mockId1: 'mockId1_value_from_mockId3Module', mockId2: 'mockId2_value_from_mockId3Module', mockId3: 'mockId3_value', mockId4: 'mockId4_value_from_mockId3Module'}}),
        createMockIdSubmodule('mockId4Module', {id: {mockId4: 'mockId4_value'}})
      ]);

      config.setConfig({
        userSync: {
          idPriority: {
            mockId1: ['mockId3Module', 'mockId1Module'],
            mockId4: ['mockId4Module', 'mockId3Module']
          },
          auctionDelay: 10, // with auctionDelay > 0, no auction is needed to complete init
          userIds: [
            { name: 'mockId1Module' },
            { name: 'mockId2Module' },
            { name: 'mockId3Module' },
            { name: 'mockId4Module' }
          ]
        }
      });

      return getGlobal().getUserIdsAsync().then((uids) => {
        expect(uids['mockId1']).to.deep.equal('mockId1_value_from_mockId3Module');
        expect(uids['mockId2']).to.deep.equal('mockId2_value');
        expect(uids['mockId3']).to.deep.equal('mockId3_value_from_mockId2Module');
        expect(uids['mockId4']).to.deep.equal('mockId4_value');

        config.setConfig({
          userSync: {
            idPriority: {
              mockId1: ['mockId1Module', 'mockId3Module'],
              mockId4: ['mockId3Module', 'mockId4Module']
            },
            auctionDelay: 10, // with auctionDelay > 0, no auction is needed to complete init
            userIds: [
              { name: 'mockId1Module' },
              { name: 'mockId2Module' },
              { name: 'mockId3Module' },
              { name: 'mockId4Module' }
            ]
          }
        });

        return getGlobal().getUserIdsAsync().then((uids) => {
          expect(uids['mockId1']).to.deep.equal('mockId1_value');
          expect(uids['mockId2']).to.deep.equal('mockId2_value');
          expect(uids['mockId3']).to.deep.equal('mockId3_value_from_mockId2Module');
          expect(uids['mockId4']).to.deep.equal('mockId4_value_from_mockId3Module');
        });
      });
    });

    it('pbjs.refreshUserIds refreshes single', function() {
      coreStorage.setCookie('MOCKID', '', EXPIRED_COOKIE_DATE);
      coreStorage.setCookie('refreshedid', '', EXPIRED_COOKIE_DATE);

      let sandbox = sinon.createSandbox();
      let mockIdCallback = sandbox.stub().returns({id: {'MOCKID': '1111'}});
      let refreshUserIdsCallback = sandbox.stub();

      let mockIdSystem = {
        name: 'mockId',
        decode: function(value) {
          return {
            'mid': value['MOCKID']
          };
        },
        getId: mockIdCallback
      };

      let refreshedIdCallback = sandbox.stub().returns({id: {'REFRESH': '1111'}});

      let refreshedIdSystem = {
        name: 'refreshedId',
        decode: function(value) {
          return {
            'refresh': value['REFRESH']
          };
        },
        getId: refreshedIdCallback
      };

      init(config);
      setSubmoduleRegistry([refreshedIdSystem, mockIdSystem]);

      config.setConfig({
        userSync: {
          auctionDelay: 10,
          userIds: [
            {
              name: 'mockId',
              storage: {name: 'MOCKID', type: 'cookie'},
            },
            {
              name: 'refreshedId',
              storage: {name: 'refreshedid', type: 'cookie'},
            }
          ]
        }
      });

      return getGlobal().refreshUserIds({submoduleNames: 'refreshedId'}, refreshUserIdsCallback).then(() => {
        expect(refreshedIdCallback.callCount).to.equal(2);
        expect(mockIdCallback.callCount).to.equal(1);
        expect(refreshUserIdsCallback.callCount).to.equal(1);
      });
    });
  });

  describe('Opt out', function () {
    before(function () {
      coreStorage.setCookie(PBJS_USER_ID_OPTOUT_NAME, '1', (new Date(Date.now() + 5000).toUTCString()));
    });

    beforeEach(function () {
      sinon.stub(utils, 'logInfo');
    });

    afterEach(function () {
      // removed cookie
      coreStorage.setCookie(PBJS_USER_ID_OPTOUT_NAME, '', EXPIRED_COOKIE_DATE);
      $$PREBID_GLOBAL$$.requestBids.removeAll();
      utils.logInfo.restore();
    });

    it('does not fetch ids if opt out cookie exists', function () {
      init(config);
      setSubmoduleRegistry([sharedIdSystemSubmodule]);
      const cfg = getConfigMock(['pubCommonId', 'pubcid', 'cookie']);
      cfg.userSync.auctionDelay = 1; // to let init complete without an auction
      config.setConfig(cfg);
      return getGlobal().getUserIdsAsync().then((uid) => {
        expect(uid).to.eql({});
      })
    });

    it('initializes if no opt out cookie exists', function () {
      init(config);
      setSubmoduleRegistry([sharedIdSystemSubmodule]);
      config.setConfig(getConfigMock(['pubCommonId', 'pubcid', 'cookie']));
      expect(utils.logInfo.args[0][0]).to.exist.and.to.contain('User ID - usersync config updated for 1 submodules');
    });
  });

  describe('Handle variations of config values', function () {
    beforeEach(function () {
      sinon.stub(utils, 'logInfo');
    });

    afterEach(function () {
      $$PREBID_GLOBAL$$.requestBids.removeAll();
      utils.logInfo.restore();
    });

    it('handles config with no usersync object', function () {
      init(config);
      setSubmoduleRegistry([sharedIdSystemSubmodule]);
      config.setConfig({});
      // usersync is undefined, and no logInfo message for 'User ID - usersync config updated'
      expect(typeof utils.logInfo.args[0]).to.equal('undefined');
    });

    it('handles config with empty usersync object', function () {
      init(config);
      setSubmoduleRegistry([sharedIdSystemSubmodule]);
      config.setConfig({userSync: {}});
      expect(typeof utils.logInfo.args[0]).to.equal('undefined');
    });

    it('handles config with usersync and userIds that are empty objs', function () {
      init(config);
      setSubmoduleRegistry([sharedIdSystemSubmodule]);
      config.setConfig({
        userSync: {
          userIds: [{}]
        }
      });
      expect(typeof utils.logInfo.args[0]).to.equal('undefined');
    });

    it('handles config with usersync and userIds with empty names or that dont match a submodule.name', function () {
      init(config);
      setSubmoduleRegistry([sharedIdSystemSubmodule]);
      config.setConfig({
        userSync: {
          userIds: [{
            name: '',
            value: {test: '1'}
          }, {
            name: 'foo',
            value: {test: '1'}
          }]
        }
      });
      expect(typeof utils.logInfo.args[0]).to.equal('undefined');
    });

    it('config with 1 configurations should create 1 submodules', function () {
      init(config);
      setSubmoduleRegistry([sharedIdSystemSubmodule, pubProvidedIdSubmodule]);
      config.setConfig(getConfigMock(['pubCommonId', 'pubCommonId', 'cookie']));

      expect(utils.logInfo.args[0][0]).to.exist.and.to.contain('User ID - usersync config updated for 1 submodules');
    });

    it('handles config with name in different case', function () {
      init(config);
      setSubmoduleRegistry([sharedIdSystemSubmodule]);
      config.setConfig({
        userSync: {
          userIds: [{
            name: 'SharedId'
          }]
        }
      });

      expect(utils.logInfo.args[0][0]).to.exist.and.to.contain('User ID - usersync config updated for 1 submodules');
    });

    it('config with 2 configurations should result in 2 submodules add', function () {
      init(config);
      setSubmoduleRegistry([sharedIdSystemSubmodule, pubProvidedIdSubmodule]);
      config.setConfig({
        userSync: {
          syncDelay: 0,
          userIds: [{
            name: 'pubCommonId', value: {'pubcid': '11111'}
          }, {
            name: 'pubProvidedId',
            storage: {name: 'pubProvidedId', type: 'cookie'}
          }]
        }
      });
      expect(utils.logInfo.args[0][0]).to.exist.and.to.contain('User ID - usersync config updated for 2 submodules');
    });

    it('config syncDelay updates module correctly', function () {
      init(config);
      setSubmoduleRegistry([sharedIdSystemSubmodule]);
      config.setConfig({
        userSync: {
          syncDelay: 99,
          userIds: [{
            name: 'pubCommonId',
            storage: {name: 'pubCommonId', type: 'cookie'}
          }]
        }
      });
      expect(syncDelay).to.equal(99);
    });

    it('config auctionDelay updates module correctly', function () {
      init(config);
      setSubmoduleRegistry([sharedIdSystemSubmodule]);
      config.setConfig({
        userSync: {
          auctionDelay: 100,
          userIds: [{
            name: 'pubCommonId',
            storage: {name: 'pubCommonId', type: 'cookie'}
          }]
        }
      });
      expect(auctionDelay).to.equal(100);
    });

    it('config auctionDelay defaults to 500 if not a number', function () {
      init(config);
      setSubmoduleRegistry([sharedIdSystemSubmodule]);
      config.setConfig({
        userSync: {
          auctionDelay: '',
          userIds: [{
            name: 'pubCommonId',
            storage: {name: 'pubCommonId', type: 'cookie'}
          }]
        }
      });
      expect(auctionDelay).to.equal(500);
    });

    describe('auction and user sync delays', function () {
      let sandbox;
      let adUnits;
      let mockIdCallback;
      let auctionSpy;

      beforeEach(function () {
        sandbox = sinon.createSandbox();
        sandbox.stub(events, 'on');
        sandbox.stub(coreStorage, 'getCookie');

        // remove cookie
        coreStorage.setCookie('MOCKID', '', EXPIRED_COOKIE_DATE);

        adUnits = [getAdUnitMock()];

        auctionSpy = sandbox.spy();
        mockIdCallback = sandbox.stub();
        const mockIdSystem = {
          name: 'mockId',
          decode: function (value) {
            return {
              'mid': value['MOCKID']
            };
          },
          getId: function () {
            const storedId = coreStorage.getCookie('MOCKID');
            if (storedId) {
              return {id: {'MOCKID': storedId}};
            }
            return {callback: mockIdCallback};
          }
        };
        initModule(config);
        attachIdSystem(mockIdSystem, true);
      });

      afterEach(function () {
        $$PREBID_GLOBAL$$.requestBids.removeAll();
        config.resetConfig();
        sandbox.restore();
      });

      it('delays auction if auctionDelay is set, timing out at auction delay', function () {
        config.setConfig({
          userSync: {
            auctionDelay: 33,
            syncDelay: 77,
            userIds: [{
              name: 'mockId', storage: {name: 'MOCKID', type: 'cookie'}
            }]
          }
        });

        return runBidsHook(auctionSpy, {adUnits}).then(() => {
          // check auction was delayed
          startDelay.calledWith(33);
          auctionSpy.calledOnce.should.equal(false);

          // check ids were fetched
          mockIdCallback.calledOnce.should.equal(true);

          // mock timeout
          return startDelay.resolve();
        }).then(() => {
          auctionSpy.calledOnce.should.equal(true);

          // does not call auction again once ids are synced
          mockIdCallback.callArgWith(0, {'MOCKID': '1234'});
          auctionSpy.calledOnce.should.equal(true);

          // no sync after auction ends
          events.on.called.should.equal(false);
        });
      });

      it('delays auction if auctionDelay is set, continuing auction if ids are fetched before timing out', function () {
        config.setConfig({
          userSync: {
            auctionDelay: 33,
            syncDelay: 77,
            userIds: [{
              name: 'mockId', storage: {name: 'MOCKID', type: 'cookie'}
            }]
          }
        });

        return runBidsHook(auctionSpy, {adUnits}).then(() => {
          // check auction was delayed
          startDelay.calledWith(33);
          auctionSpy.calledOnce.should.equal(false);

          // check ids were fetched
          mockIdCallback.calledOnce.should.equal(true);

          // if ids returned, should continue auction
          mockIdCallback.callArgWith(0, {'MOCKID': '1234'});
          return clearStack();
        }).then(() => {
          auctionSpy.calledOnce.should.equal(true);

          // check ids were copied to bids
          adUnits.forEach(unit => {
            unit.bids.forEach(bid => {
              expect(bid).to.have.deep.nested.property('userId.mid');
              expect(bid.userId.mid).to.equal('1234');
              expect(bid.userIdAsEids).to.not.exist;// "mid" is an un-known submodule for USER_IDS_CONFIG in eids.js
            });
          });

          // no sync after auction ends
          events.on.called.should.equal(false);
        });
      });

      it('does not delay auction if set to 0, delays id fetch after auction ends with syncDelay', function () {
        config.setConfig({
          userSync: {
            auctionDelay: 0,
            syncDelay: 77,
            userIds: [{
              name: 'mockId', storage: {name: 'MOCKID', type: 'cookie'}
            }]
          }
        });

        return expectImmediateBidHook(auctionSpy, {adUnits})
          .then(() => {
            // should not delay auction
            auctionSpy.calledOnce.should.equal(true);

            // check user sync is delayed after auction is ended
            mockIdCallback.calledOnce.should.equal(false);
            events.on.calledOnce.should.equal(true);
            events.on.calledWith(EVENTS.AUCTION_END, sinon.match.func);

            // once auction is ended, sync user ids after delay
            events.on.callArg(1);
            callbackDelay.calledWith(77);
            mockIdCallback.calledOnce.should.equal(false);

            return callbackDelay.resolve();
          }).then(() => {
            // once sync delay is over, ids should be fetched
            mockIdCallback.calledOnce.should.equal(true);
          });
      });

      it('does not delay user id sync after auction ends if set to 0', function () {
        config.setConfig({
          userSync: {
            auctionDelay: 0,
            syncDelay: 0,
            userIds: [{
              name: 'mockId', storage: {name: 'MOCKID', type: 'cookie'}
            }]
          }
        });

        return expectImmediateBidHook(auctionSpy, {adUnits})
          .then(() => {
            // auction should not be delayed
            auctionSpy.calledOnce.should.equal(true);

            // sync delay after auction is ended
            mockIdCallback.calledOnce.should.equal(false);
            events.on.calledOnce.should.equal(true);
            events.on.calledWith(EVENTS.AUCTION_END, sinon.match.func);

            // once auction is ended, if no sync delay, fetch ids
            events.on.callArg(1);
            callbackDelay.calledWith(0);
            return callbackDelay.resolve();
          }).then(() => {
            mockIdCallback.calledOnce.should.equal(true);
          });
      });

      it('does not delay auction if there are no ids to fetch', function () {
        coreStorage.getCookie.withArgs('MOCKID').returns('123456778');
        config.setConfig({
          userSync: {
            auctionDelay: 33,
            syncDelay: 77,
            userIds: [{
              name: 'mockId', storage: {name: 'MOCKID', type: 'cookie'}
            }]
          }
        });

        return runBidsHook(auctionSpy, {adUnits}).then(() => {
          auctionSpy.calledOnce.should.equal(true);
          mockIdCallback.calledOnce.should.equal(false);

          // no sync after auction ends
          events.on.called.should.equal(false);
        });
      });
    });

    describe('Start auction hook appends userId to bid objs in adapters', function () {
      let adUnits;

      beforeEach(function () {
        adUnits = [getAdUnitMock()];
      });

      it('should include pub-provided eids in userIdAsEids', (done) => {
        init(config);
        setSubmoduleRegistry([createMockIdSubmodule('mockId', {id: {mockId: 'id'}}, null, {mockId: {source: 'mockid.com', atype: 1}})]);
        config.setConfig({
          userSync: {
            userIds: [
              {name: 'mockId'}
            ]
          }
        });
        startAuctionHook(({adUnits}) => {
          adUnits[0].bids.forEach(bid => {
            expect(bid.userIdAsEids.find(eid => eid.source === 'mockid.com')).to.exist;
            const bidderEid = bid.userIdAsEids.find(eid => eid.bidder === 'pub-provided');
            expect(bidderEid != null).to.eql(bid.bidder === 'sampleBidder');
            expect(bid.userIdAsEids.find(eid => eid.id === 'pub-provided')).to.exist;
          })
          done();
        }, {
          adUnits,
          ortb2Fragments: {
            global: {
              user: {ext: {eids: [{id: 'pub-provided'}]}}
            },
            bidder: {
              sampleBidder: {
                user: {ext: {eids: [{bidder: 'pub-provided'}]}}
              }
            }
          }
        })
      })

      it('test hook from pubcommonid cookie', function (done) {
        coreStorage.setCookie('pubcid', 'testpubcid', (new Date(Date.now() + 100000).toUTCString()));

        init(config);
        setSubmoduleRegistry([sharedIdSystemSubmodule]);
        config.setConfig(getConfigMock(['pubCommonId', 'pubcid', 'cookie']));

        startAuctionHook(function () {
          adUnits.forEach(unit => {
            unit.bids.forEach(bid => {
              expect(bid).to.have.deep.nested.property('userId.pubcid');
              expect(bid.userId.pubcid).to.equal('testpubcid');
              expect(bid.userIdAsEids[0]).to.deep.equal({
                source: 'pubcid.org',
                uids: [{id: 'testpubcid', atype: 1}]
              });
            });
          });
          coreStorage.setCookie('pubcid', '', EXPIRED_COOKIE_DATE);
          done();
        }, {adUnits});
      });

      it('test hook from pubcommonid html5', function (done) {
        // simulate existing browser local storage values
        localStorage.setItem('pubcid', 'testpubcid');
        localStorage.setItem('pubcid_exp', new Date(Date.now() + 100000).toUTCString());

        init(config);
        setSubmoduleRegistry([sharedIdSystemSubmodule]);
        config.setConfig(getConfigMock(['pubCommonId', 'pubcid', 'html5']));

        startAuctionHook(function () {
          adUnits.forEach(unit => {
            unit.bids.forEach(bid => {
              expect(bid).to.have.deep.nested.property('userId.pubcid');
              expect(bid.userId.pubcid).to.equal('testpubcid');
              expect(bid.userIdAsEids[0]).to.deep.equal({
                source: 'pubcid.org',
                uids: [{id: 'testpubcid', atype: 1}]
              });
            });
          });
          localStorage.removeItem('pubcid');
          localStorage.removeItem('pubcid_exp');
          done();
        }, {adUnits});
      });

      it('test hook from pubcommonid cookie&html5', function (done) {
        const expiration = new Date(Date.now() + 100000).toUTCString();
        coreStorage.setCookie('pubcid', 'testpubcid', expiration);
        localStorage.setItem('pubcid', 'testpubcid');
        localStorage.setItem('pubcid_exp', expiration);

        init(config);
        setSubmoduleRegistry([sharedIdSystemSubmodule]);
        config.setConfig(getConfigMock(['pubCommonId', 'pubcid', 'cookie&html5']));

        startAuctionHook(function () {
          adUnits.forEach(unit => {
            unit.bids.forEach(bid => {
              expect(bid).to.have.deep.nested.property('userId.pubcid');
              expect(bid.userId.pubcid).to.equal('testpubcid');
              expect(bid.userIdAsEids[0]).to.deep.equal({
                source: 'pubcid.org',
                uids: [{id: 'testpubcid', atype: 1}]
              });
            });
          });

          coreStorage.setCookie('pubcid', '', EXPIRED_COOKIE_DATE);
          localStorage.removeItem('pubcid');
          localStorage.removeItem('pubcid_exp');

          done();
        }, {adUnits});
      });

      it('test hook from pubcommonid cookie&html5, no cookie present', function (done) {
        localStorage.setItem('pubcid', 'testpubcid');
        localStorage.setItem('pubcid_exp', new Date(Date.now() + 100000).toUTCString());

        init(config);
        setSubmoduleRegistry([sharedIdSystemSubmodule]);
        config.setConfig(getConfigMock(['pubCommonId', 'pubcid', 'cookie&html5']));

        startAuctionHook(function () {
          adUnits.forEach(unit => {
            unit.bids.forEach(bid => {
              expect(bid).to.have.deep.nested.property('userId.pubcid');
              expect(bid.userId.pubcid).to.equal('testpubcid');
              expect(bid.userIdAsEids[0]).to.deep.equal({
                source: 'pubcid.org',
                uids: [{id: 'testpubcid', atype: 1}]
              });
            });
          });

          localStorage.removeItem('pubcid');
          localStorage.removeItem('pubcid_exp');

          done();
        }, {adUnits});
      });

      it('test hook from pubcommonid cookie&html5, no local storage entry', function (done) {
        coreStorage.setCookie('pubcid', 'testpubcid', (new Date(Date.now() + 100000).toUTCString()));

        init(config);
        setSubmoduleRegistry([sharedIdSystemSubmodule]);
        config.setConfig(getConfigMock(['pubCommonId', 'pubcid', 'cookie&html5']));

        startAuctionHook(function () {
          adUnits.forEach(unit => {
            unit.bids.forEach(bid => {
              expect(bid).to.have.deep.nested.property('userId.pubcid');
              expect(bid.userId.pubcid).to.equal('testpubcid');
              expect(bid.userIdAsEids[0]).to.deep.equal({
                source: 'pubcid.org',
                uids: [{id: 'testpubcid', atype: 1}]
              });
            });
          });

          coreStorage.setCookie('pubcid', '', EXPIRED_COOKIE_DATE);

          done();
        }, {adUnits});
      });

      it('test hook from pubcommonid config value object', function (done) {
        init(config);
        setSubmoduleRegistry([sharedIdSystemSubmodule]);
        config.setConfig(getConfigValueMock('pubCommonId', {'pubcidvalue': 'testpubcidvalue'}));

        startAuctionHook(function () {
          adUnits.forEach(unit => {
            unit.bids.forEach(bid => {
              expect(bid).to.have.deep.nested.property('userId.pubcidvalue');
              expect(bid.userId.pubcidvalue).to.equal('testpubcidvalue');
              expect(bid.userIdAsEids).to.not.exist; // "pubcidvalue" is an un-known submodule for USER_IDS_CONFIG in eids.js
            });
          });
          done();
        }, {adUnits});
      });

      it('test hook from pubProvidedId config params', function (done) {
        init(config);
        setSubmoduleRegistry([pubProvidedIdSubmodule]);
        config.setConfig({
          userSync: {
            syncDelay: 0,
            userIds: [{
              name: 'pubProvidedId',
              params: {
                eids: [{
                  source: 'example.com',
                  uids: [{
                    id: 'value read from cookie or local storage',
                    ext: {
                      stype: 'ppuid'
                    }
                  }]
                }, {
                  source: 'id-partner.com',
                  uids: [{
                    id: 'value read from cookie or local storage',
                    ext: {
                      stype: 'dmp'
                    }
                  }]
                }],
                eidsFunction: function () {
                  return [{
                    source: 'provider.com',
                    uids: [{
                      id: 'value read from cookie or local storage',
                      ext: {
                        stype: 'sha256email'
                      }
                    }]
                  }]
                }
              }
            }
            ]
          }
        });

        startAuctionHook(function () {
          adUnits.forEach(unit => {
            unit.bids.forEach(bid => {
              expect(bid).to.have.deep.nested.property('userId.pubProvidedId');
              expect(bid.userId.pubProvidedId).to.deep.equal([{
                source: 'example.com',
                uids: [{
                  id: 'value read from cookie or local storage',
                  ext: {
                    stype: 'ppuid'
                  }
                }]
              }, {
                source: 'id-partner.com',
                uids: [{
                  id: 'value read from cookie or local storage',
                  ext: {
                    stype: 'dmp'
                  }
                }]
              }, {
                source: 'provider.com',
                uids: [{
                  id: 'value read from cookie or local storage',
                  ext: {
                    stype: 'sha256email'
                  }
                }]
              }]);

              expect(bid.userIdAsEids[0]).to.deep.equal({
                source: 'example.com',
                uids: [{
                  id: 'value read from cookie or local storage',
                  ext: {
                    stype: 'ppuid'
                  }
                }]
              });
              expect(bid.userIdAsEids[2]).to.deep.equal({
                source: 'provider.com',
                uids: [{
                  id: 'value read from cookie or local storage',
                  ext: {
                    stype: 'sha256email'
                  }
                }]
              });
            });
          });
          done();
        }, {adUnits});
      });

      it('should add new id system ', function (done) {
        coreStorage.setCookie('pubcid', 'testpubcid', (new Date(Date.now() + 5000).toUTCString()));

        init(config);
        setSubmoduleRegistry([sharedIdSystemSubmodule]);

        config.setConfig({
          userSync: {
            syncDelay: 0,
            userIds: [{
              name: 'pubCommonId', storage: {name: 'pubcid', type: 'cookie'}
            }, {
              name: 'mockId', storage: {name: 'MOCKID', type: 'cookie'}
            }]
          }
        });

        // Add new submodule named 'mockId'
        attachIdSystem({
          name: 'mockId',
          decode: function (value) {
            return {
              'mid': value['MOCKID']
            };
          },
          getId: function (config, storedId) {
            if (storedId) return {};
            return {id: {'MOCKID': '1234'}};
          }
        });

        startAuctionHook(function () {
          adUnits.forEach(unit => {
            unit.bids.forEach(bid => {
              // check PubCommonId id data was copied to bid
              expect(bid).to.have.deep.nested.property('userId.pubcid');
              // check MockId data was copied to bid
              expect(bid).to.have.deep.nested.property('userId.mid');
              expect(bid.userId.mid).to.equal('1234');
            });
          });
          coreStorage.setCookie('pubcid', '', EXPIRED_COOKIE_DATE);
          coreStorage.setCookie('MOCKID', '', EXPIRED_COOKIE_DATE);
          done();
        }, {adUnits});
      });

      describe('activity controls', () => {
        let isAllowed;
        const MOCK_IDS = ['mockId1', 'mockId2']
        beforeEach(() => {
          isAllowed = sinon.stub(dep, 'isAllowed');
          init(config);
          setSubmoduleRegistry([]);
          const mods = MOCK_IDS.map((name) => ({
            name,
            decode: function (value) {
              return {
                [name]: value
              };
            },
            getId: function () {
              return {id: `${name}Value`};
            }
          }));
          mods.forEach(attachIdSystem);
        });
        afterEach(() => {
          isAllowed.restore();
        });

        it('should check for enrichEids activity permissions', (done) => {
          isAllowed.callsFake((activity, params) => {
            return !(activity === ACTIVITY_ENRICH_EIDS &&
              params[ACTIVITY_PARAM_COMPONENT_TYPE] === MODULE_TYPE_UID &&
              params[ACTIVITY_PARAM_COMPONENT_NAME] === MOCK_IDS[0])
          })

          config.setConfig({
            userSync: {
              syncDelay: 0,
              userIds: MOCK_IDS.map(name => ({
                name, storage: {name, type: 'cookie'}
              }))
            }
          });
          startAuctionHook((req) => {
            const activeIds = req.adUnits.flatMap(au => au.bids).flatMap(bid => Object.keys(bid.userId));
            expect(Array.from(new Set(activeIds))).to.have.members([MOCK_IDS[1]]);
            done();
          }, {adUnits})
        });
      })
    });

    describe('callbacks at the end of auction', function () {
      beforeEach(function () {
        config.setConfig({
          // callbacks run after auction end only when auctionDelay is 0
          userSync: {
            auctionDelay: 0,
          }
        })
        sinon.stub(events, 'getEvents').returns([]);
        sinon.stub(utils, 'triggerPixel');
        coreStorage.setCookie('pubcid', '', EXPIRED_COOKIE_DATE);
      });

      afterEach(function () {
        events.getEvents.restore();
        utils.triggerPixel.restore();
        coreStorage.setCookie('pubcid', '', EXPIRED_COOKIE_DATE);
        resetConsentData();
        delete window.__tcfapi;
      });

      function endAuction() {
        events.emit(EVENTS.AUCTION_END, {});
        return new Promise((resolve) => setTimeout(resolve));
      }

      it('pubcid callback with url', function () {
        let customCfg = getConfigMock(['pubCommonId', 'pubcid', 'cookie']);
        customCfg = addConfig(customCfg, 'params', {pixelUrl: '/any/pubcid/url'});

        init(config);
        setSubmoduleRegistry([sharedIdSystemSubmodule]);
        config.mergeConfig(customCfg);
        return runBidsHook({}).then(() => {
          expect(utils.triggerPixel.called).to.be.false;
          return endAuction();
        }).then(() => {
          expect(utils.triggerPixel.getCall(0).args[0]).to.include('/any/pubcid/url');
        });
      });
    });

    describe('Submodule ID storage', () => {
      let submodule;
      beforeEach(() => {
        submodule = {
          submodule: {},
          config: {
            name: 'mockId',
          },
          storageMgr: {
            setCookie: sinon.stub(),
            setDataInLocalStorage: sinon.stub()
          },
          enabledStorageTypes: ['cookie', 'html5']
        }
      });

      describe('Set cookie behavior', function () {
        beforeEach(() => {
          submodule.config.storage = {
            type: 'cookie'
          }
        });
        it('should allow submodules to override the domain', function () {
          submodule.submodule.domainOverride = function() {
            return 'foo.com'
          }
          setStoredValue(submodule, 'bar');
          expect(submodule.storageMgr.setCookie.getCall(0).args[4]).to.equal('foo.com');
        });

        it('should pass no domain if submodule does not override the domain', function () {
          setStoredValue(submodule, 'bar');
          expect(submodule.storageMgr.setCookie.getCall(0).args[4]).to.equal(null);
        });
      });
    });

    describe('Consent changes determine getId refreshes', function () {
      let expStr;
      let adUnits;
      let mockGetId;
      let mockDecode;
      let mockExtendId;
      let mockIdSystem;
      let userIdConfig;

      const mockIdCookieName = 'MOCKID';

      beforeEach(function () {
        mockGetId = sinon.stub();
        mockDecode = sinon.stub();
        mockExtendId = sinon.stub();
        mockIdSystem = {
          name: 'mockId',
          getId: mockGetId,
          decode: mockDecode,
          extendId: mockExtendId
        };
        userIdConfig = {
          userSync: {
            userIds: [{
              name: 'mockId',
              storage: {
                name: 'MOCKID',
                type: 'cookie',
                refreshInSeconds: 30
              }
            }],
            auctionDelay: 5
          }
        };

        // clear cookies
        expStr = (new Date(Date.now() + 25000).toUTCString());
        coreStorage.setCookie(mockIdCookieName, '', EXPIRED_COOKIE_DATE);
        coreStorage.setCookie(`${mockIdCookieName}_last`, '', EXPIRED_COOKIE_DATE);
        coreStorage.setCookie(`${mockIdCookieName}_cst`, '', EXPIRED_COOKIE_DATE);
        allConsent.reset();

        // init
        adUnits = [getAdUnitMock()];
        init(config);

        // init id system
        attachIdSystem(mockIdSystem);
      });

      afterEach(function () {
        config.resetConfig();
      });

      function setStorage({
        val = JSON.stringify({id: '1234'}),
        lastDelta = 60 * 1000,
        cst = null
      } = {}) {
        coreStorage.setCookie(mockIdCookieName, val, expStr);
        coreStorage.setCookie(`${mockIdCookieName}_last`, (new Date(Date.now() - lastDelta).toUTCString()), expStr);
        if (cst != null) {
          coreStorage.setCookie(`${mockIdCookieName}_cst`, cst, expStr);
        }
      }

      it('calls getId if no stored consent data and refresh is not needed', function () {
        setStorage({lastDelta: 1000});
        config.setConfig(userIdConfig);

        let innerAdUnits;
        return runBidsHook((config) => {
          innerAdUnits = config.adUnits
        }, {adUnits}).then(() => {
          sinon.assert.calledOnce(mockGetId);
          sinon.assert.calledOnce(mockDecode);
          sinon.assert.notCalled(mockExtendId);
        });
      });

      it('calls getId if no stored consent data but refresh is needed', function () {
        setStorage();
        config.setConfig(userIdConfig);

        let innerAdUnits;
        return runBidsHook((config) => {
          innerAdUnits = config.adUnits
        }, {adUnits}).then(() => {
          sinon.assert.calledOnce(mockGetId);
          sinon.assert.calledOnce(mockDecode);
          sinon.assert.notCalled(mockExtendId);
        });
      });

      it('calls getId if empty stored consent and refresh not needed', function () {
        setStorage({cst: ''});
        config.setConfig(userIdConfig);

        let innerAdUnits;
        return runBidsHook((config) => {
          innerAdUnits = config.adUnits
        }, {adUnits}).then(() => {
          sinon.assert.calledOnce(mockGetId);
          sinon.assert.calledOnce(mockDecode);
          sinon.assert.notCalled(mockExtendId);
        });
      });

      it('calls getId if stored consent does not match current consent and refresh not needed', function () {
        setStorage({cst: getConsentHash()});
        gdprDataHandler.setConsentData({
          consentString: 'different'
        });

        config.setConfig(userIdConfig);

        let innerAdUnits;
        return runBidsHook((config) => {
          innerAdUnits = config.adUnits
        }, {adUnits}).then(() => {
          sinon.assert.calledOnce(mockGetId);
          sinon.assert.calledOnce(mockDecode);
          sinon.assert.notCalled(mockExtendId);
        });
      });

      it('does not call getId if stored consent matches current consent and refresh not needed', function () {
        setStorage({lastDelta: 1000, cst: getConsentHash()});

        config.setConfig(userIdConfig);

        let innerAdUnits;
        return runBidsHook((config) => {
          innerAdUnits = config.adUnits
        }, {adUnits}).then(() => {
          sinon.assert.notCalled(mockGetId);
          sinon.assert.calledOnce(mockDecode);
          sinon.assert.calledOnce(mockExtendId);
        });
      });

      it('calls getId with the list of enabled storage types', function() {
        setStorage({lastDelta: 1000});
        config.setConfig(userIdConfig);

        let innerAdUnits;
        return runBidsHook((config) => {
          innerAdUnits = config.adUnits
        }, {adUnits}).then(() => {
          sinon.assert.calledOnce(mockGetId);

          expect(mockGetId.getCall(0).args[0].enabledStorageTypes).to.deep.equal([ userIdConfig.userSync.userIds[0].storage.type ]);
        });
      });
    });

    describe('requestDataDeletion', () => {
      function idMod(name, value) {
        return {
          name,
          getId() {
            return {id: value}
          },
          decode(d) {
            return {[name]: d}
          },
          onDataDeletionRequest: sinon.stub()
        }
      }
      let mod1, mod2, mod3, mod4, cfg1, cfg2, cfg3, cfg4;

      beforeEach(() => {
        init(config);
        mod1 = idMod('id1', 'val1');
        mod2 = idMod('id2', 'val2');
        mod3 = idMod('id3', 'val3');
        mod4 = idMod('id4', 'val4');
        cfg1 = getStorageMock('id1', 'id1', 'cookie');
        cfg2 = getStorageMock('id2', 'id2', 'html5');
        cfg3 = getStorageMock('id3', 'id3', 'cookie&html5');
        cfg4 = {name: 'id4', value: {id4: 'val4'}};
        setSubmoduleRegistry([mod1, mod2, mod3, mod4]);
        config.setConfig({
          auctionDelay: 1,
          userSync: {
            userIds: [cfg1, cfg2, cfg3, cfg4]
          }
        });
        return getGlobal().refreshUserIds();
      });

      it('deletes stored IDs', () => {
        expect(coreStorage.getCookie('id1')).to.exist;
        expect(coreStorage.getDataFromLocalStorage('id2')).to.exist;
        expect(coreStorage.getCookie('id3')).to.exist;
        expect(coreStorage.getDataFromLocalStorage('id3')).to.exist;
        requestDataDeletion(sinon.stub());
        expect(coreStorage.getCookie('id1')).to.not.exist;
        expect(coreStorage.getDataFromLocalStorage('id2')).to.not.exist;
        expect(coreStorage.getCookie('id3')).to.not.exist;
        expect(coreStorage.getDataFromLocalStorage('id3')).to.not.exist;
      });

      it('invokes onDataDeletionRequest', () => {
        requestDataDeletion(sinon.stub());
        sinon.assert.calledWith(mod1.onDataDeletionRequest, cfg1, {id1: 'val1'});
        sinon.assert.calledWith(mod2.onDataDeletionRequest, cfg2, {id2: 'val2'});
        sinon.assert.calledWith(mod3.onDataDeletionRequest, cfg3, {id3: 'val3'});
        sinon.assert.calledWith(mod4.onDataDeletionRequest, cfg4, {id4: 'val4'});
      });

      describe('does not choke when onDataDeletionRequest', () => {
        Object.entries({
          'is missing': () => { delete mod1.onDataDeletionRequest },
          'throws': () => { mod1.onDataDeletionRequest.throws(new Error()) }
        }).forEach(([t, setup]) => {
          it(t, () => {
            setup();
            const next = sinon.stub();
            const arg = {random: 'value'};
            requestDataDeletion(next, arg);
            sinon.assert.calledOnce(mod2.onDataDeletionRequest);
            sinon.assert.calledOnce(mod3.onDataDeletionRequest);
            sinon.assert.calledOnce(mod4.onDataDeletionRequest);
            sinon.assert.calledWith(next, arg);
          })
        })
      })
    });
  });

  describe('handles config with ESP configuration in user sync object', function() {
    describe('Call registerSignalSources to register signal sources with gtag', function () {
      it('pbjs.registerSignalSources should be defined', () => {
        expect(typeof (getGlobal()).registerSignalSources).to.equal('function');
      });
    })

    describe('Call getEncryptedEidsForSource to get encrypted Eids for source', function() {
      const signalSources = ['pubcid.org'];

      it('pbjs.getEncryptedEidsForSource should be defined', () => {
        expect(typeof (getGlobal()).getEncryptedEidsForSource).to.equal('function');
      });

      it('pbjs.getEncryptedEidsForSource should return the string without encryption if encryption is false', () => {
        init(config);
        setSubmoduleRegistry([sharedIdSystemSubmodule]);
        config.setConfig({
          userSync: {
            auctionDelay: 10,
            userIds: [
              {
                'name': 'sharedId',
                'storage': {
                  'type': 'cookie',
                  'name': '_pubcid',
                  'expires': 365
                }
              },
              {
                'name': 'pubcid.org'
              }
            ]
          },
        });
        const encrypt = false;
        return (getGlobal()).getEncryptedEidsForSource(signalSources[0], encrypt).then((data) => {
          let users = (getGlobal()).getUserIdsAsEids();
          expect(data).to.equal(users[0].uids[0].id);
        })
      });

      it('pbjs.getEncryptedEidsForSource should return prioritized id as non-encrypted string', (done) => {
        init(config);
        const EIDS = {
          uid2: {
            source: 'uidapi.com',
            getValue(data) {
              return data.id
            }
          },
          pubcid: {
            source: 'pubcid.org',
          },
          lipb: {
            source: 'liveintent.com',
            getValue(data) {
              return data.lipbid
            }
          },
          merkleId: {
            source: 'merkleinc.com',
            getValue(data) {
              return data.id
            }
          }
        }
        setSubmoduleRegistry([
          createMockIdSubmodule('mockId1Module', {id: {uid2: {id: 'uid2_value'}}}, null, EIDS),
          createMockIdSubmodule('mockId2Module', {id: {pubcid: 'pubcid_value', lipb: {lipbid: 'lipbid_value_from_mockId2Module'}}}, null, EIDS),
          createMockIdSubmodule('mockId3Module', {id: {uid2: {id: 'uid2_value_from_mockId3Module'}, pubcid: 'pubcid_value_from_mockId3Module', lipb: {lipbid: 'lipbid_value'}, merkleId: {id: 'merkleId_value_from_mockId3Module'}}}, null, EIDS),
          createMockIdSubmodule('mockId4Module', {id: {merkleId: {id: 'merkleId_value'}}}, null, EIDS)
        ]);
        config.setConfig({
          userSync: {
            idPriority: {
              uid2: ['mockId3Module', 'mockId1Module'],
              merkleId: ['mockId4Module', 'mockId3Module']
            },
            auctionDelay: 10, // with auctionDelay > 0, no auction is needed to complete init
            userIds: [
              { name: 'mockId1Module' },
              { name: 'mockId2Module' },
              { name: 'mockId3Module' },
              { name: 'mockId4Module' }
            ]
          }
        });

        const expctedIds = [
          'pubcid_value',
          'uid2_value_from_mockId3Module',
          'merkleId_value',
          'lipbid_value_from_mockId2Module'
        ];

        const encrypt = false;

        Promise.all([
          getGlobal().getEncryptedEidsForSource('pubcid.org', encrypt),
          getGlobal().getEncryptedEidsForSource('uidapi.com', encrypt),
          getGlobal().getEncryptedEidsForSource('merkleinc.com', encrypt),
          getGlobal().getEncryptedEidsForSource('liveintent.com', encrypt)
        ]).then((result) => {
          expect(result).to.deep.equal(expctedIds);
          done();
        })
      });

      describe('pbjs.getEncryptedEidsForSource', () => {
        beforeEach(() => {
          init(config);
          setSubmoduleRegistry([sharedIdSystemSubmodule]);
          config.setConfig({
            userSync: {
              auctionDelay: 10,
              userIds: [{
                name: 'pubCommonId', value: {'pubcid': '11111'}
              }]
            }
          });
        });

        it('should return the string base64 encryption if encryption is true', (done) => {
          const encrypt = true;
          (getGlobal()).getEncryptedEidsForSource(signalSources[0], encrypt).then((result) => {
            expect(result.startsWith('1||')).to.true;
            done();
          }).catch(done);
        });

        it('pbjs.getEncryptedEidsForSource should return string if custom function is defined', () => {
          const getCustomSignal = () => {
            return '{"keywords":["tech","auto"]}';
          }
          const expectedString = '1||eyJrZXl3b3JkcyI6WyJ0ZWNoIiwiYXV0byJdfQ==';
          const encrypt = false;
          const source = 'pubmatic.com';
          return (getGlobal()).getEncryptedEidsForSource(source, encrypt, getCustomSignal).then((result) => {
            expect(result).to.equal(expectedString);
          });
        });
      });

      it('pbjs.getUserIdsAsEidBySource', (done) => {
        const users = {
          'source': 'pubcid.org',
          'uids': [
            {
              'id': '11111',
              'atype': 1
            }
          ]
        }
        init(config);
        setSubmoduleRegistry([sharedIdSystemSubmodule]);
        config.setConfig({
          userSync: {
            auctionDelay: 10,
            userIds: [{
              name: 'pubCommonId', value: {'pubcid': '11111'}
            }]
          }
        });
        expect(typeof (getGlobal()).getUserIdsAsEidBySource).to.equal('function');
        (getGlobal()).getUserIdsAsync().then(() => {
          expect(getGlobal().getUserIdsAsEidBySource(signalSources[0])).to.deep.equal(users);
          done();
        });
      });

      it('pbjs.getUserIdsAsEidBySource with priority config available to core', () => {
        init(config);
        const uid2Eids = createMockEid('uid2', 'uidapi.com')
        const pubcEids = createMockEid('pubcid', 'pubcid.org')
        const liveIntentEids = createMockEid('lipb', 'liveintent.com')
        const merkleEids = createMockEid('merkleId', 'merkleinc.com')

        setSubmoduleRegistry([
          createMockIdSubmodule('mockId1Module', {id: {uid2: {id: 'uid2_value'}}}, null, uid2Eids),
          createMockIdSubmodule('mockId2Module', {id: {pubcid: 'pubcid_value', lipb: {lipbid: 'lipbid_value_from_mockId2Module'}}}, null, {...pubcEids, ...liveIntentEids}),
          createMockIdSubmodule('mockId3Module', {id: {uid2: {id: 'uid2_value_from_mockId3Module'}, pubcid: 'pubcid_value_from_mockId3Module', lipb: {lipbid: 'lipbid_value'}, merkleId: {id: 'merkleId_value_from_mockId3Module'}}}, null, {...uid2Eids, ...pubcEids, ...liveIntentEids}),
          createMockIdSubmodule('mockId4Module', {id: {merkleId: {id: 'merkleId_value'}}}, null, merkleEids)
        ]);
        config.setConfig({
          userSync: {
            idPriority: {
              uid2: ['mockId3Module', 'mockId1Module'],
              merkleId: ['mockId4Module', 'mockId3Module']
            },
            auctionDelay: 10, // with auctionDelay > 0, no auction is needed to complete init
            userIds: [
              { name: 'mockId1Module' },
              { name: 'mockId2Module' },
              { name: 'mockId3Module' },
              { name: 'mockId4Module' }
            ]
          }
        });

        const ids = {
          'uidapi.com': {'uid2': {id: 'uid2_value_from_mockId3Module'}},
          'pubcid.org': {'pubcid': 'pubcid_value'},
          'liveintent.com': {'lipb': {lipbid: 'lipbid_value_from_mockId2Module'}},
          'merkleinc.com': {'merkleId': {id: 'merkleId_value'}}
        };

        return getGlobal().getUserIdsAsync().then(() => {
          expect(getGlobal().getUserIdsAsEidBySource('pubcid.org')).to.deep.equal(createEidsArray(ids['pubcid.org'])[0]);
          expect(getGlobal().getUserIdsAsEidBySource('uidapi.com')).to.deep.equal(createEidsArray(ids['uidapi.com'])[0]);
          expect(getGlobal().getUserIdsAsEidBySource('merkleinc.com')).to.deep.equal(createEidsArray(ids['merkleinc.com'])[0]);
          expect(getGlobal().getUserIdsAsEidBySource('liveintent.com')).to.deep.equal(createEidsArray(ids['liveintent.com'])[0]);
        });
      });
    })
  });

  describe('enrichEids', () => {
    let idValues;

    function mockIdSubmodule(key, ...extraKeys) {
      return {
        name: `${key}Module`,
        decode(v) { return v },
        getId() {
          return {
            id: Object.fromEntries(
              idValues[key]?.map(mod => [mod, key === mod ? `${key}_value` : `${mod}_value_from_${key}Module`])
            )
          }
        },
        primaryIds: [key],
        eids: {
          [key]: {
            source: `${key}.com`,
            atype: 1,
          },
          ...Object.fromEntries(extraKeys.map(extraKey => [extraKey, {
            source: `${extraKey}.com`,
            atype: 1,
            getUidExt() {
              return {provider: `${key}Module`}
            }
          }]))
        }
      }
    }

    beforeEach(() => {
      idValues = {
        mockId1: ['mockId1'],
        mockId2: ['mockId2', 'mockId3'],
        mockId3: ['mockId1', 'mockId2', 'mockId3', 'mockId4'],
        mockId4: ['mockId4']
      }
      init(config);

      setSubmoduleRegistry([
        mockIdSubmodule('mockId1'),
        mockIdSubmodule('mockId2', 'mockId3'),
        mockIdSubmodule('mockId3', 'mockId1', 'mockId2', 'mockId4'),
        mockIdSubmodule('mockId4')
      ]);
    })

    function enrich({global = {}, bidder = {}} = {}) {
      return getGlobal().getUserIdsAsync().then(() => {
        enrichEids({global, bidder});
        return {global, bidder};
      })
    }

    function eidsFrom(nameFromModuleMapping) {
      return Object.entries(nameFromModuleMapping).map(([key, module]) => {
        const owner = `${key}Module` === module
        const uid = {
          id: owner ? `${key}_value` : `${key}_value_from_${module}`,
          atype: 1,
        };
        if (!owner) {
          uid.ext = {provider: module}
        }
        return {
          source: `${key}.com`,
          uids: [uid]
        }
      })
    }

    function bidderEids(bidderMappings) {
      return Object.fromEntries(
        Object.entries(bidderMappings).map(([bidder, mapping]) => [bidder, {user: {ext: {eids: eidsFrom(mapping)}}}])
      )
    }

    it('should use lower-priority module if higher priority module cannot provide an id', () => {
      idValues.mockId3 = []
      config.setConfig({
        userSync: {
          idPriority: {
            mockId1: ['mockId3Module', 'mockId1Module']
          },
          userIds: [
            { name: 'mockId1Module' },
            { name: 'mockId3Module' },
          ]
        }
      });
      return enrich().then(({global}) => {
        expect(global.user.ext.eids).to.eql(eidsFrom({
          mockId1: 'mockId1Module'
        }))
      });
    });

    it('should not choke if no id is available for a module', () => {
      idValues.mockId1 = []
      config.setConfig({
        userSync: {
          userIds: [
            { name: 'mockId1Module' },
          ]
        }
      });
      return enrich().then(({global}) => {
        expect(global.user?.ext?.eids).to.not.exist;
      });
    });

    it('should add EIDs that are not bidder-restricted', () => {
      config.setConfig({
        userSync: {
          idPriority: {
            mockId1: ['mockId3Module', 'mockId1Module'],
            mockId4: ['mockId4Module', 'mockId3Module']
          },
          userIds: [
            { name: 'mockId1Module' },
            { name: 'mockId2Module' },
            { name: 'mockId3Module' },
            { name: 'mockId4Module' },
          ]
        }
      });
      return enrich().then(({global}) => {
        expect(global.user.ext.eids).to.eql(eidsFrom({
          mockId1: 'mockId3Module',
          mockId2: 'mockId2Module',
          mockId3: 'mockId3Module',
          mockId4: 'mockId4Module'
        }));
      });
    });

    it('should separate bidder-restricted eids', () => {
      config.setConfig({
        userSync: {
          userIds: [
            { name: 'mockId1Module', bidders: ['bidderA', 'bidderB'] },
            { name: 'mockId4Module' },
          ]
        }
      });
      return enrich().then(({global, bidder}) => {
        expect(global.user.ext.eids).to.eql(eidsFrom({
          mockId4: 'mockId4Module'
        }));
        [bidder.bidderA, bidder.bidderB].forEach(bidderCfg => {
          expect(bidderCfg.user.ext.eids).to.eql(eidsFrom({
            mockId1: 'mockId1Module'
          }))
        })
      });
    })

    it('should exclude bidder-unrestricted IDs that conflict for some bidders', () => {
      config.setConfig({
        userSync: {
          idPriority: {
            mockId1: ['mockId1Module', 'mockId3Module'],
          },
          userIds: [
            { name: 'mockId1Module', bidders: ['bidderA'] },
            { name: 'mockId3Module' },
          ]
        }
      });
      return enrich().then(({global, bidder}) => {
        expect(global.user.ext.eids).to.eql(eidsFrom({
          mockId2: 'mockId3Module',
          mockId3: 'mockId3Module',
          mockId4: 'mockId3Module'
        }));
        expect(bidder).to.eql({});
      });
    });

    it('should provide bidder-specific IDs, even when they conflict across bidders', () => {
      config.setConfig({
        userSync: {
          idPriority: {
            mockId1: ['mockId1Module', 'mockId3Module'],
          },
          userIds: [
            { name: 'mockId1Module', bidders: ['bidderA'] },
            { name: 'mockId3Module', bidders: ['bidderB'] },
          ]
        }
      });
      return enrich().then(({global, bidder}) => {
        expect(global.user?.ext?.eids).to.not.exist;
        expect(bidder).to.eql(bidderEids({
          bidderA: {
            mockId1: 'mockId1Module'
          },
          bidderB: {
            mockId1: 'mockId1Module',
            mockId2: 'mockId3Module',
            mockId3: 'mockId3Module',
            mockId4: 'mockId3Module'
          }
        }));
      });
    });

    it('should not override pub-provided EIDS', () => {
      config.setConfig({
        userSync: {
          auctionDelay: 10,
          userIds: [
            { name: 'mockId1Module', bidders: ['bidderA', 'bidderB'] },
            { name: 'mockId4Module' },
          ]
        }
      });
      const globalEids = [{pub: 'provided'}];
      const bidderAEids = [{bidder: 'A'}]
      const fpd = {
        global: {user: {ext: {eids: globalEids}}},
        bidder: {
          bidderA: {
            user: {ext: {eids: bidderAEids}}
          }
        }
      }
      return enrich(fpd).then(({global, bidder}) => {
        expect(global.user.ext.eids).to.eql(globalEids.concat(eidsFrom({
          mockId4: 'mockId4Module'
        })));
        expect(bidder.bidderA.user.ext.eids).to.eql(bidderAEids.concat(eidsFrom({
          mockId1: 'mockId1Module'
        })));
        expect(bidder.bidderB.user.ext.eids).to.eql(eidsFrom({
          mockId1: 'mockId1Module'
        }));
      });
    })
  });
});<|MERGE_RESOLUTION|>--- conflicted
+++ resolved
@@ -137,11 +137,7 @@
   function runBidsHook(...args) {
     startDelay = delay();
 
-<<<<<<< HEAD
-    const result = requestBidsHook(...args, {mkDelay: startDelay});
-=======
-    const result = startAuctionHook(...args, {delay: startDelay});
->>>>>>> a42abddc
+    const result = startAuctionHook(...args, {mkDelay: startDelay});
     return new Promise((resolve) => setTimeout(() => resolve(result)));
   }
 
