--- conflicted
+++ resolved
@@ -1,11 +1,7 @@
 import { expect } from 'chai';
 import { find } from 'src/polyfill.js';
 import { config } from 'src/config.js';
-<<<<<<< HEAD
-import {init, requestBidsHook, resetUserIds, setSubmoduleRegistry} from 'modules/userId/index.js';
-=======
-import { init, startAuctionHook, setSubmoduleRegistry } from 'modules/userId/index.js';
->>>>>>> a42abddc
+import {init, startAuctionHook, setSubmoduleRegistry, resetUserIds} from 'modules/userId/index.js';
 import { storage, lmpIdSubmodule } from 'modules/lmpIdSystem.js';
 import { mockGdprConsent } from '../../helpers/consentData.js';
 import 'src/prebid.js';
@@ -108,11 +104,11 @@
     });
 
     after(() => {
-<<<<<<< HEAD
+      init(config);
+    })
+
+    after(() => {
       resetUserIds();
-=======
-      init(config);
->>>>>>> a42abddc
     })
 
     it('when a stored LMPID exists it is added to bids', (done) => {
