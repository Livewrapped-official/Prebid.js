--- conflicted
+++ resolved
@@ -3,16 +3,10 @@
 import {spec} from 'modules/pulsepointBidAdapter.js';
 import {addFPDToBidderRequest} from '../../helpers/fpd.js';
 import {deepClone} from '../../../src/utils';
-<<<<<<< HEAD
 import 'modules/consentManagementTcf';
 import 'modules/consentManagementUsp';
 import 'modules/userId/index';
 import 'modules/schain';
-=======
-import 'modules/consentManagementTcf.js';
-import 'modules/consentManagementUsp.js';
-import 'modules/schain.js';
->>>>>>> a42abddc
 
 describe('PulsePoint Adapter Tests', function () {
   const slotConfigs = [{
@@ -520,12 +514,7 @@
         }
       }
     }
-<<<<<<< HEAD
-    ];
-    const request = spec.buildRequests(bidRequests, await addFPDToBidderRequest(bidderRequest));
-=======
-    const request = spec.buildRequests(bidRequests, syncAddFPDToBidderRequest(br));
->>>>>>> a42abddc
+    const request = spec.buildRequests(bidRequests, await addFPDToBidderRequest(br));
     expect(request).to.be.not.null;
     expect(request.data).to.be.not.null;
     const ortbRequest = request.data;
