import {createEidsArray} from 'modules/userId/eids.js';

<<<<<<< HEAD
//  Note: In unit test cases for bidders, call the createEidsArray function over userId object that is used for calling fetchBids
//      this way the request will stay consistent and unit test cases will not need lots of changes.

describe('eids array generation for known sub-modules', function() {
  it('pubCommonId', function() {
    const userId = {
      pubcid: 'some-random-id-value'
    };
    const newEids = createEidsArray(userId);
    expect(newEids.length).to.equal(1);
    expect(newEids[0]).to.deep.equal({
      source: 'pubcid.org',
      uids: [{id: 'some-random-id-value', atype: 1}]
    });
  });

  it('unifiedId: ext generation', function() {
    const userId = {
      tdid: 'some-random-id-value'
    };
    const newEids = createEidsArray(userId);
    expect(newEids.length).to.equal(1);
    expect(newEids[0]).to.deep.equal({
      source: 'adserver.org',
      uids: [{id: 'some-random-id-value', atype: 1, ext: { rtiPartner: 'TDID' }}]
    });
  });

  it('unifiedId: ext generation with provider', function() {
    const userId = {
      tdid: {'id': 'some-sample_id', 'ext': {'provider': 'some.provider.com'}}
    };
    const newEids = createEidsArray(userId);
    expect(newEids.length).to.equal(1);
    expect(newEids[0]).to.deep.equal({
      source: 'adserver.org',
      uids: [{id: 'some-sample_id', atype: 1, ext: { rtiPartner: 'TDID', provider: 'some.provider.com' }}]
    });
  });

  describe('id5Id', function() {
    it('does not include an ext if not provided', function() {
      const userId = {
        id5id: {
          uid: 'some-random-id-value'
        }
      };
      const newEids = createEidsArray(userId);
      expect(newEids.length).to.equal(1);
      expect(newEids[0]).to.deep.equal({
        source: 'id5-sync.com',
        uids: [{ id: 'some-random-id-value', atype: 1 }]
      });
    });

    it('includes ext if provided', function() {
      const userId = {
        id5id: {
          uid: 'some-random-id-value',
          ext: {
            linkType: 0
          }
        }
      };
      const newEids = createEidsArray(userId);
      expect(newEids.length).to.equal(1);
      expect(newEids[0]).to.deep.equal({
        source: 'id5-sync.com',
        uids: [{
          id: 'some-random-id-value',
          atype: 1,
          ext: {
            linkType: 0
          }
        }]
      });
    });
  });

  it('merkleId (legacy) - supports single id', function() {
    const userId = {
      merkleId: {
        id: 'some-random-id-value', keyID: 1
      }
    };
    const newEids = createEidsArray(userId);

    expect(newEids.length).to.equal(1);
    expect(newEids[0]).to.deep.equal({
      source: 'merkleinc.com',
      uids: [{
        id: 'some-random-id-value',
        atype: 3,
        ext: { keyID: 1 }
      }]
    });
  });

  it('merkleId supports multiple source providers', function() {
    const userId = {
      merkleId: [{
        id: 'some-random-id-value', ext: { enc: 1, keyID: 16, idName: 'pamId', ssp: 'ssp1' }
      }, {
        id: 'another-random-id-value',
        ext: {
          enc: 1,
          idName: 'pamId',
          third: 4,
          ssp: 'ssp2'
        }
      }]
    }

    const newEids = createEidsArray(userId);
    expect(newEids.length).to.equal(2);
    expect(newEids[0]).to.deep.equal({
      source: 'ssp1.merkleinc.com',
      uids: [{id: 'some-random-id-value',
        atype: 3,
        ext: {
          enc: 1,
          keyID: 16,
          idName: 'pamId',
          ssp: 'ssp1'
        }
      }]
    });
    expect(newEids[1]).to.deep.equal({
      source: 'ssp2.merkleinc.com',
      uids: [{id: 'another-random-id-value',
        atype: 3,
        ext: {
          third: 4,
          enc: 1,
          idName: 'pamId',
          ssp: 'ssp2'
        }
      }]
    });
  });

  it('identityLink', function() {
    const userId = {
      idl_env: 'some-random-id-value'
    };
    const newEids = createEidsArray(userId);
    expect(newEids.length).to.equal(1);
    expect(newEids[0]).to.deep.equal({
      source: 'liveramp.com',
      uids: [{id: 'some-random-id-value', atype: 3}]
    });
  });

  it('liveIntentId; getValue call and ext', function() {
    const userId = {
      lipb: {
        lipbid: 'some-random-id-value',
        segments: ['s1', 's2']
      }
    };
    const newEids = createEidsArray(userId);
    expect(newEids.length).to.equal(1);
    expect(newEids[0]).to.deep.equal({
      source: 'liveintent.com',
      uids: [{id: 'some-random-id-value', atype: 3}],
      ext: {segments: ['s1', 's2']}
    });
  });

  it('fpid; getValue call', function() {
    const userId = {
      fpid: {
        id: 'some-random-id-value'
      }
    };
    const newEids = createEidsArray(userId);
    expect(newEids.length).to.equal(1);
    expect(newEids[0]).to.deep.equal({
      source: 'fpid.liveintent.com',
      uids: [{id: 'some-random-id-value', atype: 1}]
    });
  });

  it('bidswitch', function() {
    const userId = {
      bidswitch: {'id': 'sample_id'}
    };
    const newEids = createEidsArray(userId);
    expect(newEids.length).to.equal(1);
    expect(newEids[0]).to.deep.equal({
      source: 'bidswitch.net',
      uids: [{
        id: 'sample_id',
        atype: 3
      }]
    });
  });

  it('bidswitch with ext', function() {
    const userId = {
      bidswitch: {'id': 'sample_id', 'ext': {'provider': 'some.provider.com'}}
    };
    const newEids = createEidsArray(userId);
    expect(newEids.length).to.equal(1);
    expect(newEids[0]).to.deep.equal({
      source: 'bidswitch.net',
      uids: [{
        id: 'sample_id',
        atype: 3,
        ext: {
          provider: 'some.provider.com'
        }
      }]
    });
  });

  it('medianet', function() {
    const userId = {
      medianet: {'id': 'sample_id'}
    };
    const newEids = createEidsArray(userId);
    expect(newEids.length).to.equal(1);
    expect(newEids[0]).to.deep.equal({
      source: 'media.net',
      uids: [{
        id: 'sample_id',
        atype: 3
      }]
    });
  });

  it('medianet with ext', function() {
    const userId = {
      medianet: {'id': 'sample_id', 'ext': {'provider': 'some.provider.com'}}
    };
    const newEids = createEidsArray(userId);
    expect(newEids.length).to.equal(1);
    expect(newEids[0]).to.deep.equal({
      source: 'media.net',
      uids: [{
        id: 'sample_id',
        atype: 3,
        ext: {
          provider: 'some.provider.com'
        }
      }]
    });
  });

  it('sovrn', function() {
    const userId = {
      sovrn: {'id': 'sample_id'}
    };
    const newEids = createEidsArray(userId);
    expect(newEids.length).to.equal(1);
    expect(newEids[0]).to.deep.equal({
      source: 'liveintent.sovrn.com',
      uids: [{
        id: 'sample_id',
        atype: 3
      }]
    });
  });

  it('sovrn with ext', function() {
    const userId = {
      sovrn: {'id': 'sample_id', 'ext': {'provider': 'some.provider.com'}}
    };
    const newEids = createEidsArray(userId);
    expect(newEids.length).to.equal(1);
    expect(newEids[0]).to.deep.equal({
      source: 'liveintent.sovrn.com',
      uids: [{
        id: 'sample_id',
        atype: 3,
        ext: {
          provider: 'some.provider.com'
        }
      }]
    });
  });

  it('magnite', function() {
    const userId = {
      magnite: {'id': 'sample_id'}
    };
    const newEids = createEidsArray(userId);
    expect(newEids.length).to.equal(1);
    expect(newEids[0]).to.deep.equal({
      source: 'rubiconproject.com',
      uids: [{
        id: 'sample_id',
        atype: 3
      }]
    });
  });

  it('magnite with ext', function() {
    const userId = {
      magnite: {'id': 'sample_id', 'ext': {'provider': 'some.provider.com'}}
    };
    const newEids = createEidsArray(userId);
    expect(newEids.length).to.equal(1);
    expect(newEids[0]).to.deep.equal({
      source: 'rubiconproject.com',
      uids: [{
        id: 'sample_id',
        atype: 3,
        ext: {
          provider: 'some.provider.com'
        }
      }]
    });
  });

  it('index', function() {
    const userId = {
      index: {'id': 'sample_id'}
    };
    const newEids = createEidsArray(userId);
    expect(newEids.length).to.equal(1);
    expect(newEids[0]).to.deep.equal({
      source: 'liveintent.indexexchange.com',
      uids: [{
        id: 'sample_id',
        atype: 3
      }]
    });
  });

  it('index with ext', function() {
    const userId = {
      index: {'id': 'sample_id', 'ext': {'provider': 'some.provider.com'}}
    };
    const newEids = createEidsArray(userId);
    expect(newEids.length).to.equal(1);
    expect(newEids[0]).to.deep.equal({
      source: 'liveintent.indexexchange.com',
      uids: [{
        id: 'sample_id',
        atype: 3,
        ext: {
          provider: 'some.provider.com'
        }
      }]
    });
  });

  it('openx', function () {
    const userId = {
      openx: { 'id': 'sample_id' }
    };
    const newEids = createEidsArray(userId);
    expect(newEids.length).to.equal(1);
    expect(newEids[0]).to.deep.equal({
      source: 'openx.net',
      uids: [{
        id: 'sample_id',
        atype: 3
      }]
    });
  });

  it('openx with ext', function () {
    const userId = {
      openx: { 'id': 'sample_id', 'ext': { 'provider': 'some.provider.com' } }
    };
    const newEids = createEidsArray(userId);
    expect(newEids.length).to.equal(1);
    expect(newEids[0]).to.deep.equal({
      source: 'openx.net',
      uids: [{
        id: 'sample_id',
        atype: 3,
        ext: {
          provider: 'some.provider.com'
        }
      }]
    });
  });

  it('pubmatic', function() {
    const userId = {
      pubmatic: {'id': 'sample_id'}
    };
    const newEids = createEidsArray(userId);
    expect(newEids.length).to.equal(1);
    expect(newEids[0]).to.deep.equal({
      source: 'pubmatic.com',
      uids: [{
        id: 'sample_id',
        atype: 3
      }]
    });
  });

  it('pubmatic with ext', function() {
    const userId = {
      pubmatic: {'id': 'sample_id', 'ext': {'provider': 'some.provider.com'}}
    };
    const newEids = createEidsArray(userId);
    expect(newEids.length).to.equal(1);
    expect(newEids[0]).to.deep.equal({
      source: 'pubmatic.com',
      uids: [{
        id: 'sample_id',
        atype: 3,
        ext: {
          provider: 'some.provider.com'
        }
      }]
    });
  });

  it('liveIntentId; getValue call and NO ext', function() {
    const userId = {
      lipb: {
        lipbid: 'some-random-id-value'
      }
    };
    const newEids = createEidsArray(userId);
    expect(newEids.length).to.equal(1);
    expect(newEids[0]).to.deep.equal({
      source: 'liveintent.com',
      uids: [{id: 'some-random-id-value', atype: 3}]
    });
  });

  it('lotamePanoramaId', function () {
    const userId = {
      lotamePanoramaId: 'some-random-id-value',
    };
    const newEids = createEidsArray(userId);
    expect(newEids.length).to.equal(1);
    expect(newEids[0]).to.deep.equal({
      source: 'crwdcntrl.net',
      uids: [{ id: 'some-random-id-value', atype: 1 }],
    });
  });

  it('criteo', function() {
    const userId = {
      criteoId: 'some-random-id-value'
    };
    const newEids = createEidsArray(userId);
    expect(newEids.length).to.equal(1);
    expect(newEids[0]).to.deep.equal({
      source: 'criteo.com',
      uids: [{id: 'some-random-id-value', atype: 1}]
    });
  });

  it('tapadId', function() {
    const userId = {
      tapadId: 'some-random-id-value'
    };
    const newEids = createEidsArray(userId);
    expect(newEids.length).to.equal(1);
    expect(newEids[0]).to.deep.equal({
      source: 'tapad.com',
      uids: [{id: 'some-random-id-value', atype: 1}]
    });
  });

  it('deepintentId', function() {
    const userId = {
      deepintentId: 'some-random-id-value'
    };
    const newEids = createEidsArray(userId);
    expect(newEids.length).to.equal(1);
    expect(newEids[0]).to.deep.equal({
      source: 'deepintent.com',
      uids: [{id: 'some-random-id-value', atype: 3}]
    });
  });

  it('NetId', function() {
    const userId = {
      netId: 'some-random-id-value'
    };
    const newEids = createEidsArray(userId);
    expect(newEids.length).to.equal(1);
    expect(newEids[0]).to.deep.equal({
      source: 'netid.de',
      uids: [{id: 'some-random-id-value', atype: 1}]
    });
  });

  it('zeotapIdPlus', function() {
    const userId = {
      IDP: 'some-random-id-value'
    };
    const newEids = createEidsArray(userId);
    expect(newEids.length).to.equal(1);
    expect(newEids[0]).to.deep.equal({
      source: 'zeotap.com',
      uids: [{
        id: 'some-random-id-value',
        atype: 1
      }]
    });
  });

  it('hadronId', function() {
    const userId = {
      hadronId: 'some-random-id-value'
    };
    const newEids = createEidsArray(userId);
    expect(newEids.length).to.equal(1);
    expect(newEids[0]).to.deep.equal({
      source: 'audigent.com',
      uids: [{
        id: 'some-random-id-value',
        atype: 1
      }]
    });
  });

  it('quantcastId', function() {
    const userId = {
      quantcastId: 'some-random-id-value'
    };
    const newEids = createEidsArray(userId);
    expect(newEids.length).to.equal(1);
    expect(newEids[0]).to.deep.equal({
      source: 'quantcast.com',
      uids: [{
        id: 'some-random-id-value',
        atype: 1
      }]
    });
  });

  it('uid2', function() {
    const userId = {
      uid2: {'id': 'Sample_AD_Token'}
    };
    const newEids = createEidsArray(userId);
    expect(newEids.length).to.equal(1);
    expect(newEids[0]).to.deep.equal({
      source: 'uidapi.com',
      uids: [{
        id: 'Sample_AD_Token',
        atype: 3
      }]
    });
  });

  it('uid2 with ext', function() {
    const userId = {
      uid2: {'id': 'Sample_AD_Token', 'ext': {'provider': 'some.provider.com'}}
    };
    const newEids = createEidsArray(userId);
    expect(newEids.length).to.equal(1);
    expect(newEids[0]).to.deep.equal({
      source: 'uidapi.com',
      uids: [{
        id: 'Sample_AD_Token',
        atype: 3,
        ext: {
          provider: 'some.provider.com'
        }
      }]
    });
  });

  it('euid', function() {
    const userId = {
      euid: {'id': 'Sample_AD_Token'}
    };
    const newEids = createEidsArray(userId);
    expect(newEids.length).to.equal(1);
    expect(newEids[0]).to.deep.equal({
      source: 'euid.eu',
      uids: [{
        id: 'Sample_AD_Token',
        atype: 3
      }]
    });
  });

  it('kpuid', function() {
    const userId = {
      kpuid: 'Sample_Token'
    };
    const newEids = createEidsArray(userId);
    expect(newEids.length).to.equal(1);
    expect(newEids[0]).to.deep.equal({
      source: 'kpuid.com',
      uids: [{
        id: 'Sample_Token',
        atype: 3
      }]
    });
  });

  it('tncid', function() {
    const userId = {
      tncid: 'TEST_TNCID'
    };
    const newEids = createEidsArray(userId);
    expect(newEids.length).to.equal(1);
    expect(newEids[0]).to.deep.equal({
      source: 'thenewco.it',
      uids: [{
        id: 'TEST_TNCID',
        atype: 3
      }]
    });
  });

  it('pubProvidedId', function() {
=======
describe('eids array generation for known sub-modules', function () {
  it('pubProvidedId', function () {
>>>>>>> fca4691b
    const userId = {
      pubProvidedId: [{
        source: 'example.com',
        uids: [{
          id: 'value read from cookie or local storage',
          ext: {
            stype: 'ppuid'
          }
        }]
      }, {
        source: 'id-partner.com',
        uids: [{
          id: 'value read from cookie or local storage'
        }]
      }]
    };
    const newEids = createEidsArray(userId);
    expect(newEids.length).to.equal(2);
    expect(newEids[0]).to.deep.equal({
      source: 'example.com',
      uids: [{
        id: 'value read from cookie or local storage',
        ext: {
          stype: 'ppuid'
        }
      }]
    });
    expect(newEids[1]).to.deep.equal({
      source: 'id-partner.com',
      uids: [{
        id: 'value read from cookie or local storage'
      }]
    });
  });
});

describe('Negative case', function () {
  it('eids array generation for UN-known sub-module', function () {
    // UnknownCommonId
    const userId = {
      unknowncid: 'some-random-id-value'
    };
    const newEids = createEidsArray(userId);
    expect(newEids.length).to.equal(0);
  });

  it('eids array generation for known sub-module with non-string value', function () {
    // pubCommonId
    let userId = {
      pubcid: undefined
    };
    let newEids = createEidsArray(userId);
    expect(newEids.length).to.equal(0);
    userId.pubcid = 123;
    newEids = createEidsArray(userId);
    expect(newEids.length).to.equal(0);
    userId.pubcid = [];
    newEids = createEidsArray(userId);
    expect(newEids.length).to.equal(0);
    userId.pubcid = {};
    newEids = createEidsArray(userId);
    expect(newEids.length).to.equal(0);
    userId.pubcid = null;
    newEids = createEidsArray(userId);
    expect(newEids.length).to.equal(0);
  });
});<|MERGE_RESOLUTION|>--- conflicted
+++ resolved
@@ -1,622 +1,7 @@
 import {createEidsArray} from 'modules/userId/eids.js';
 
-<<<<<<< HEAD
-//  Note: In unit test cases for bidders, call the createEidsArray function over userId object that is used for calling fetchBids
-//      this way the request will stay consistent and unit test cases will not need lots of changes.
-
-describe('eids array generation for known sub-modules', function() {
-  it('pubCommonId', function() {
-    const userId = {
-      pubcid: 'some-random-id-value'
-    };
-    const newEids = createEidsArray(userId);
-    expect(newEids.length).to.equal(1);
-    expect(newEids[0]).to.deep.equal({
-      source: 'pubcid.org',
-      uids: [{id: 'some-random-id-value', atype: 1}]
-    });
-  });
-
-  it('unifiedId: ext generation', function() {
-    const userId = {
-      tdid: 'some-random-id-value'
-    };
-    const newEids = createEidsArray(userId);
-    expect(newEids.length).to.equal(1);
-    expect(newEids[0]).to.deep.equal({
-      source: 'adserver.org',
-      uids: [{id: 'some-random-id-value', atype: 1, ext: { rtiPartner: 'TDID' }}]
-    });
-  });
-
-  it('unifiedId: ext generation with provider', function() {
-    const userId = {
-      tdid: {'id': 'some-sample_id', 'ext': {'provider': 'some.provider.com'}}
-    };
-    const newEids = createEidsArray(userId);
-    expect(newEids.length).to.equal(1);
-    expect(newEids[0]).to.deep.equal({
-      source: 'adserver.org',
-      uids: [{id: 'some-sample_id', atype: 1, ext: { rtiPartner: 'TDID', provider: 'some.provider.com' }}]
-    });
-  });
-
-  describe('id5Id', function() {
-    it('does not include an ext if not provided', function() {
-      const userId = {
-        id5id: {
-          uid: 'some-random-id-value'
-        }
-      };
-      const newEids = createEidsArray(userId);
-      expect(newEids.length).to.equal(1);
-      expect(newEids[0]).to.deep.equal({
-        source: 'id5-sync.com',
-        uids: [{ id: 'some-random-id-value', atype: 1 }]
-      });
-    });
-
-    it('includes ext if provided', function() {
-      const userId = {
-        id5id: {
-          uid: 'some-random-id-value',
-          ext: {
-            linkType: 0
-          }
-        }
-      };
-      const newEids = createEidsArray(userId);
-      expect(newEids.length).to.equal(1);
-      expect(newEids[0]).to.deep.equal({
-        source: 'id5-sync.com',
-        uids: [{
-          id: 'some-random-id-value',
-          atype: 1,
-          ext: {
-            linkType: 0
-          }
-        }]
-      });
-    });
-  });
-
-  it('merkleId (legacy) - supports single id', function() {
-    const userId = {
-      merkleId: {
-        id: 'some-random-id-value', keyID: 1
-      }
-    };
-    const newEids = createEidsArray(userId);
-
-    expect(newEids.length).to.equal(1);
-    expect(newEids[0]).to.deep.equal({
-      source: 'merkleinc.com',
-      uids: [{
-        id: 'some-random-id-value',
-        atype: 3,
-        ext: { keyID: 1 }
-      }]
-    });
-  });
-
-  it('merkleId supports multiple source providers', function() {
-    const userId = {
-      merkleId: [{
-        id: 'some-random-id-value', ext: { enc: 1, keyID: 16, idName: 'pamId', ssp: 'ssp1' }
-      }, {
-        id: 'another-random-id-value',
-        ext: {
-          enc: 1,
-          idName: 'pamId',
-          third: 4,
-          ssp: 'ssp2'
-        }
-      }]
-    }
-
-    const newEids = createEidsArray(userId);
-    expect(newEids.length).to.equal(2);
-    expect(newEids[0]).to.deep.equal({
-      source: 'ssp1.merkleinc.com',
-      uids: [{id: 'some-random-id-value',
-        atype: 3,
-        ext: {
-          enc: 1,
-          keyID: 16,
-          idName: 'pamId',
-          ssp: 'ssp1'
-        }
-      }]
-    });
-    expect(newEids[1]).to.deep.equal({
-      source: 'ssp2.merkleinc.com',
-      uids: [{id: 'another-random-id-value',
-        atype: 3,
-        ext: {
-          third: 4,
-          enc: 1,
-          idName: 'pamId',
-          ssp: 'ssp2'
-        }
-      }]
-    });
-  });
-
-  it('identityLink', function() {
-    const userId = {
-      idl_env: 'some-random-id-value'
-    };
-    const newEids = createEidsArray(userId);
-    expect(newEids.length).to.equal(1);
-    expect(newEids[0]).to.deep.equal({
-      source: 'liveramp.com',
-      uids: [{id: 'some-random-id-value', atype: 3}]
-    });
-  });
-
-  it('liveIntentId; getValue call and ext', function() {
-    const userId = {
-      lipb: {
-        lipbid: 'some-random-id-value',
-        segments: ['s1', 's2']
-      }
-    };
-    const newEids = createEidsArray(userId);
-    expect(newEids.length).to.equal(1);
-    expect(newEids[0]).to.deep.equal({
-      source: 'liveintent.com',
-      uids: [{id: 'some-random-id-value', atype: 3}],
-      ext: {segments: ['s1', 's2']}
-    });
-  });
-
-  it('fpid; getValue call', function() {
-    const userId = {
-      fpid: {
-        id: 'some-random-id-value'
-      }
-    };
-    const newEids = createEidsArray(userId);
-    expect(newEids.length).to.equal(1);
-    expect(newEids[0]).to.deep.equal({
-      source: 'fpid.liveintent.com',
-      uids: [{id: 'some-random-id-value', atype: 1}]
-    });
-  });
-
-  it('bidswitch', function() {
-    const userId = {
-      bidswitch: {'id': 'sample_id'}
-    };
-    const newEids = createEidsArray(userId);
-    expect(newEids.length).to.equal(1);
-    expect(newEids[0]).to.deep.equal({
-      source: 'bidswitch.net',
-      uids: [{
-        id: 'sample_id',
-        atype: 3
-      }]
-    });
-  });
-
-  it('bidswitch with ext', function() {
-    const userId = {
-      bidswitch: {'id': 'sample_id', 'ext': {'provider': 'some.provider.com'}}
-    };
-    const newEids = createEidsArray(userId);
-    expect(newEids.length).to.equal(1);
-    expect(newEids[0]).to.deep.equal({
-      source: 'bidswitch.net',
-      uids: [{
-        id: 'sample_id',
-        atype: 3,
-        ext: {
-          provider: 'some.provider.com'
-        }
-      }]
-    });
-  });
-
-  it('medianet', function() {
-    const userId = {
-      medianet: {'id': 'sample_id'}
-    };
-    const newEids = createEidsArray(userId);
-    expect(newEids.length).to.equal(1);
-    expect(newEids[0]).to.deep.equal({
-      source: 'media.net',
-      uids: [{
-        id: 'sample_id',
-        atype: 3
-      }]
-    });
-  });
-
-  it('medianet with ext', function() {
-    const userId = {
-      medianet: {'id': 'sample_id', 'ext': {'provider': 'some.provider.com'}}
-    };
-    const newEids = createEidsArray(userId);
-    expect(newEids.length).to.equal(1);
-    expect(newEids[0]).to.deep.equal({
-      source: 'media.net',
-      uids: [{
-        id: 'sample_id',
-        atype: 3,
-        ext: {
-          provider: 'some.provider.com'
-        }
-      }]
-    });
-  });
-
-  it('sovrn', function() {
-    const userId = {
-      sovrn: {'id': 'sample_id'}
-    };
-    const newEids = createEidsArray(userId);
-    expect(newEids.length).to.equal(1);
-    expect(newEids[0]).to.deep.equal({
-      source: 'liveintent.sovrn.com',
-      uids: [{
-        id: 'sample_id',
-        atype: 3
-      }]
-    });
-  });
-
-  it('sovrn with ext', function() {
-    const userId = {
-      sovrn: {'id': 'sample_id', 'ext': {'provider': 'some.provider.com'}}
-    };
-    const newEids = createEidsArray(userId);
-    expect(newEids.length).to.equal(1);
-    expect(newEids[0]).to.deep.equal({
-      source: 'liveintent.sovrn.com',
-      uids: [{
-        id: 'sample_id',
-        atype: 3,
-        ext: {
-          provider: 'some.provider.com'
-        }
-      }]
-    });
-  });
-
-  it('magnite', function() {
-    const userId = {
-      magnite: {'id': 'sample_id'}
-    };
-    const newEids = createEidsArray(userId);
-    expect(newEids.length).to.equal(1);
-    expect(newEids[0]).to.deep.equal({
-      source: 'rubiconproject.com',
-      uids: [{
-        id: 'sample_id',
-        atype: 3
-      }]
-    });
-  });
-
-  it('magnite with ext', function() {
-    const userId = {
-      magnite: {'id': 'sample_id', 'ext': {'provider': 'some.provider.com'}}
-    };
-    const newEids = createEidsArray(userId);
-    expect(newEids.length).to.equal(1);
-    expect(newEids[0]).to.deep.equal({
-      source: 'rubiconproject.com',
-      uids: [{
-        id: 'sample_id',
-        atype: 3,
-        ext: {
-          provider: 'some.provider.com'
-        }
-      }]
-    });
-  });
-
-  it('index', function() {
-    const userId = {
-      index: {'id': 'sample_id'}
-    };
-    const newEids = createEidsArray(userId);
-    expect(newEids.length).to.equal(1);
-    expect(newEids[0]).to.deep.equal({
-      source: 'liveintent.indexexchange.com',
-      uids: [{
-        id: 'sample_id',
-        atype: 3
-      }]
-    });
-  });
-
-  it('index with ext', function() {
-    const userId = {
-      index: {'id': 'sample_id', 'ext': {'provider': 'some.provider.com'}}
-    };
-    const newEids = createEidsArray(userId);
-    expect(newEids.length).to.equal(1);
-    expect(newEids[0]).to.deep.equal({
-      source: 'liveintent.indexexchange.com',
-      uids: [{
-        id: 'sample_id',
-        atype: 3,
-        ext: {
-          provider: 'some.provider.com'
-        }
-      }]
-    });
-  });
-
-  it('openx', function () {
-    const userId = {
-      openx: { 'id': 'sample_id' }
-    };
-    const newEids = createEidsArray(userId);
-    expect(newEids.length).to.equal(1);
-    expect(newEids[0]).to.deep.equal({
-      source: 'openx.net',
-      uids: [{
-        id: 'sample_id',
-        atype: 3
-      }]
-    });
-  });
-
-  it('openx with ext', function () {
-    const userId = {
-      openx: { 'id': 'sample_id', 'ext': { 'provider': 'some.provider.com' } }
-    };
-    const newEids = createEidsArray(userId);
-    expect(newEids.length).to.equal(1);
-    expect(newEids[0]).to.deep.equal({
-      source: 'openx.net',
-      uids: [{
-        id: 'sample_id',
-        atype: 3,
-        ext: {
-          provider: 'some.provider.com'
-        }
-      }]
-    });
-  });
-
-  it('pubmatic', function() {
-    const userId = {
-      pubmatic: {'id': 'sample_id'}
-    };
-    const newEids = createEidsArray(userId);
-    expect(newEids.length).to.equal(1);
-    expect(newEids[0]).to.deep.equal({
-      source: 'pubmatic.com',
-      uids: [{
-        id: 'sample_id',
-        atype: 3
-      }]
-    });
-  });
-
-  it('pubmatic with ext', function() {
-    const userId = {
-      pubmatic: {'id': 'sample_id', 'ext': {'provider': 'some.provider.com'}}
-    };
-    const newEids = createEidsArray(userId);
-    expect(newEids.length).to.equal(1);
-    expect(newEids[0]).to.deep.equal({
-      source: 'pubmatic.com',
-      uids: [{
-        id: 'sample_id',
-        atype: 3,
-        ext: {
-          provider: 'some.provider.com'
-        }
-      }]
-    });
-  });
-
-  it('liveIntentId; getValue call and NO ext', function() {
-    const userId = {
-      lipb: {
-        lipbid: 'some-random-id-value'
-      }
-    };
-    const newEids = createEidsArray(userId);
-    expect(newEids.length).to.equal(1);
-    expect(newEids[0]).to.deep.equal({
-      source: 'liveintent.com',
-      uids: [{id: 'some-random-id-value', atype: 3}]
-    });
-  });
-
-  it('lotamePanoramaId', function () {
-    const userId = {
-      lotamePanoramaId: 'some-random-id-value',
-    };
-    const newEids = createEidsArray(userId);
-    expect(newEids.length).to.equal(1);
-    expect(newEids[0]).to.deep.equal({
-      source: 'crwdcntrl.net',
-      uids: [{ id: 'some-random-id-value', atype: 1 }],
-    });
-  });
-
-  it('criteo', function() {
-    const userId = {
-      criteoId: 'some-random-id-value'
-    };
-    const newEids = createEidsArray(userId);
-    expect(newEids.length).to.equal(1);
-    expect(newEids[0]).to.deep.equal({
-      source: 'criteo.com',
-      uids: [{id: 'some-random-id-value', atype: 1}]
-    });
-  });
-
-  it('tapadId', function() {
-    const userId = {
-      tapadId: 'some-random-id-value'
-    };
-    const newEids = createEidsArray(userId);
-    expect(newEids.length).to.equal(1);
-    expect(newEids[0]).to.deep.equal({
-      source: 'tapad.com',
-      uids: [{id: 'some-random-id-value', atype: 1}]
-    });
-  });
-
-  it('deepintentId', function() {
-    const userId = {
-      deepintentId: 'some-random-id-value'
-    };
-    const newEids = createEidsArray(userId);
-    expect(newEids.length).to.equal(1);
-    expect(newEids[0]).to.deep.equal({
-      source: 'deepintent.com',
-      uids: [{id: 'some-random-id-value', atype: 3}]
-    });
-  });
-
-  it('NetId', function() {
-    const userId = {
-      netId: 'some-random-id-value'
-    };
-    const newEids = createEidsArray(userId);
-    expect(newEids.length).to.equal(1);
-    expect(newEids[0]).to.deep.equal({
-      source: 'netid.de',
-      uids: [{id: 'some-random-id-value', atype: 1}]
-    });
-  });
-
-  it('zeotapIdPlus', function() {
-    const userId = {
-      IDP: 'some-random-id-value'
-    };
-    const newEids = createEidsArray(userId);
-    expect(newEids.length).to.equal(1);
-    expect(newEids[0]).to.deep.equal({
-      source: 'zeotap.com',
-      uids: [{
-        id: 'some-random-id-value',
-        atype: 1
-      }]
-    });
-  });
-
-  it('hadronId', function() {
-    const userId = {
-      hadronId: 'some-random-id-value'
-    };
-    const newEids = createEidsArray(userId);
-    expect(newEids.length).to.equal(1);
-    expect(newEids[0]).to.deep.equal({
-      source: 'audigent.com',
-      uids: [{
-        id: 'some-random-id-value',
-        atype: 1
-      }]
-    });
-  });
-
-  it('quantcastId', function() {
-    const userId = {
-      quantcastId: 'some-random-id-value'
-    };
-    const newEids = createEidsArray(userId);
-    expect(newEids.length).to.equal(1);
-    expect(newEids[0]).to.deep.equal({
-      source: 'quantcast.com',
-      uids: [{
-        id: 'some-random-id-value',
-        atype: 1
-      }]
-    });
-  });
-
-  it('uid2', function() {
-    const userId = {
-      uid2: {'id': 'Sample_AD_Token'}
-    };
-    const newEids = createEidsArray(userId);
-    expect(newEids.length).to.equal(1);
-    expect(newEids[0]).to.deep.equal({
-      source: 'uidapi.com',
-      uids: [{
-        id: 'Sample_AD_Token',
-        atype: 3
-      }]
-    });
-  });
-
-  it('uid2 with ext', function() {
-    const userId = {
-      uid2: {'id': 'Sample_AD_Token', 'ext': {'provider': 'some.provider.com'}}
-    };
-    const newEids = createEidsArray(userId);
-    expect(newEids.length).to.equal(1);
-    expect(newEids[0]).to.deep.equal({
-      source: 'uidapi.com',
-      uids: [{
-        id: 'Sample_AD_Token',
-        atype: 3,
-        ext: {
-          provider: 'some.provider.com'
-        }
-      }]
-    });
-  });
-
-  it('euid', function() {
-    const userId = {
-      euid: {'id': 'Sample_AD_Token'}
-    };
-    const newEids = createEidsArray(userId);
-    expect(newEids.length).to.equal(1);
-    expect(newEids[0]).to.deep.equal({
-      source: 'euid.eu',
-      uids: [{
-        id: 'Sample_AD_Token',
-        atype: 3
-      }]
-    });
-  });
-
-  it('kpuid', function() {
-    const userId = {
-      kpuid: 'Sample_Token'
-    };
-    const newEids = createEidsArray(userId);
-    expect(newEids.length).to.equal(1);
-    expect(newEids[0]).to.deep.equal({
-      source: 'kpuid.com',
-      uids: [{
-        id: 'Sample_Token',
-        atype: 3
-      }]
-    });
-  });
-
-  it('tncid', function() {
-    const userId = {
-      tncid: 'TEST_TNCID'
-    };
-    const newEids = createEidsArray(userId);
-    expect(newEids.length).to.equal(1);
-    expect(newEids[0]).to.deep.equal({
-      source: 'thenewco.it',
-      uids: [{
-        id: 'TEST_TNCID',
-        atype: 3
-      }]
-    });
-  });
-
-  it('pubProvidedId', function() {
-=======
 describe('eids array generation for known sub-modules', function () {
   it('pubProvidedId', function () {
->>>>>>> fca4691b
     const userId = {
       pubProvidedId: [{
         source: 'example.com',
