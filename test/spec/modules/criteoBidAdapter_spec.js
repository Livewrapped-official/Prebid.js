import {expect} from 'chai';
import {spec, storage} from 'modules/criteoBidAdapter.js';
import * as utils from 'src/utils.js';
import * as refererDetection from 'src/refererDetection.js';
import * as ajax from 'src/ajax.js';
import {config} from '../../../src/config.js';
import {BANNER, NATIVE, VIDEO} from '../../../src/mediaTypes.js';
import {addFPDToBidderRequest} from '../../helpers/fpd';
import 'modules/userId/index.js';
import 'modules/consentManagementTcf.js';
import 'modules/consentManagementUsp.js';
import 'modules/consentManagementGpp.js';
import 'modules/schain.js';
import {hook} from '../../../src/hook';

describe('The Criteo bidding adapter', function () {
  let utilsMock, sandbox, ajaxStub;

  beforeEach(function () {
    $$PREBID_GLOBAL$$.bidderSettings = {
      criteo: {
        storageAllowed: true
      }
    };
    // Remove FastBid to avoid side effects
    localStorage.removeItem('criteo_fast_bid');
    utilsMock = sinon.mock(utils);

    sandbox = sinon.sandbox.create();
    ajaxStub = sandbox.stub(ajax, 'ajax');
  });

  afterEach(function () {
    $$PREBID_GLOBAL$$.bidderSettings = {};
    global.Criteo = undefined;
    utilsMock.restore();
    sandbox.restore();
    ajaxStub.restore();
  });

  describe('getUserSyncs in pixel mode', function () {
    const syncOptions = {
      pixelEnabled: true
    };

    it('should not trigger sync if publisher did not enable pixel based syncs', function () {
      const userSyncs = spec.getUserSyncs({
        iframeEnabled: false
      }, undefined, undefined, undefined);

      expect(userSyncs).to.eql([]);
    });

    it('should not trigger sync if purpose one is not granted', function () {
      const gdprConsent = {
        gdprApplies: true,
        consentString: 'ABC',
        vendorData: {
          purpose: {
            consents: {
              1: false
            }
          }
        }
      };
      const userSyncs = spec.getUserSyncs(syncOptions, undefined, gdprConsent, undefined);

      expect(userSyncs).to.eql([]);
    });

    it('should trigger sync with consent data', function () {
      const usPrivacy = 'usp_string';

      const gppConsent = {
        gppString: 'gpp_string',
        applicableSections: [ 1, 2 ]
      };

      const gdprConsent = {
        gdprApplies: true,
        consentString: 'ABC',
        vendorData: {
          purpose: {
            consents: {
              1: true
            }
          }
        }
      };

      const userSyncs = spec.getUserSyncs(syncOptions, undefined, gdprConsent, usPrivacy, gppConsent);

      expect(userSyncs).to.eql([{
        type: 'image',
        url: 'https://ssp-sync.criteo.com/user-sync/redirect?profile=207&gdprapplies=true&gdpr=ABC&ccpa=usp_string&gpp=gpp_string&gpp_sid=1&gpp_sid=2'
      }]);
    });
  });

  describe('getUserSyncs in iframe mode', function () {
    const syncOptionsIframeEnabled = {
      iframeEnabled: true
    };

    const expectedHash = {
      cw: true,
      lsw: true,
      origin: 'criteoPrebidAdapter',
      requestId: '123456',
      tld: 'www.abc.com',
      topUrl: 'www.abc.com',
      version: '$prebid.version$'.replace(/\./g, '_'),
    };

    let randomStub,
      getConfigStub,
      getRefererInfoStub,
      cookiesAreEnabledStub,
      localStorageIsEnabledStub,
      getCookieStub,
      setCookieStub,
      getDataFromLocalStorageStub,
      setDataInLocalStorageStub,
      removeDataFromLocalStorageStub,
      triggerPixelStub;

    beforeEach(function () {
      getConfigStub = sinon.stub(config, 'getConfig');
      getConfigStub.withArgs('criteo.fastBidVersion').returns('none');

      randomStub = sinon.stub(Math, 'random');
      randomStub.returns(123456);

      getRefererInfoStub = sinon.stub(refererDetection, 'getRefererInfo');
      getRefererInfoStub.returns({
        domain: 'www.abc.com'
      });

      cookiesAreEnabledStub = sinon.stub(storage, 'cookiesAreEnabled');
      cookiesAreEnabledStub.returns(true);
      localStorageIsEnabledStub = sinon.stub(storage, 'localStorageIsEnabled');
      localStorageIsEnabledStub.returns(true);

      getCookieStub = sinon.stub(storage, 'getCookie');
      setCookieStub = sinon.stub(storage, 'setCookie');
      getDataFromLocalStorageStub = sinon.stub(storage, 'getDataFromLocalStorage');
      setDataInLocalStorageStub = sinon.stub(storage, 'setDataInLocalStorage');
      removeDataFromLocalStorageStub = sinon.stub(storage, 'removeDataFromLocalStorage');

      triggerPixelStub = sinon.stub(utils, 'triggerPixel');
    });

    afterEach(function () {
      randomStub.restore();
      getConfigStub.restore();
      getRefererInfoStub.restore();
      cookiesAreEnabledStub.restore();
      localStorageIsEnabledStub.restore();
      getCookieStub.restore();
      setCookieStub.restore();
      getDataFromLocalStorageStub.restore();
      setDataInLocalStorageStub.restore();
      removeDataFromLocalStorageStub.restore();
      triggerPixelStub.restore();
    });

    it('should not trigger sync if publisher did not enable iframe based syncs', function () {
      const userSyncs = spec.getUserSyncs({
        iframeEnabled: false
      }, undefined, undefined, undefined);

      expect(userSyncs).to.eql([]);
    });

    it('should not trigger sync if purpose one is not granted', function () {
      const gdprConsent = {
        gdprApplies: true,
        consentString: 'ABC',
        vendorData: {
          purpose: {
            consents: {
              1: false
            }
          }
        }
      };
      const userSyncs = spec.getUserSyncs(syncOptionsIframeEnabled, undefined, gdprConsent, undefined);

      expect(userSyncs).to.eql([]);
    });

    it('forwards ids from cookies', function () {
      const cookieData = {
        'cto_bundle': 'a',
        'cto_optout': 'b'
      };

      const expectedHashWithCookieData = {
        ...expectedHash,
        ...{
          bundle: cookieData['cto_bundle'],
          optoutCookie: cookieData['cto_optout']
        }
      };

      getCookieStub.callsFake(cookieName => cookieData[cookieName]);

      const userSyncs = spec.getUserSyncs(syncOptionsIframeEnabled, undefined, undefined, undefined);

      expect(userSyncs).to.eql([{
        type: 'iframe',
        url: `https://gum.criteo.com/syncframe?origin=criteoPrebidAdapter&topUrl=www.abc.com&gpp=#${JSON.stringify(expectedHashWithCookieData, Object.keys(expectedHashWithCookieData).sort()).replace(/"/g, '%22')}`
      }]);
    });

    it('forwards ids from local storage', function () {
      const localStorageData = {
        'cto_bundle': 'a',
        'cto_optout': 'b'
      };

      const expectedHashWithLocalStorageData = {
        ...expectedHash,
        ...{
          bundle: localStorageData['cto_bundle'],
          optoutCookie: localStorageData['cto_optout']
        }
      };

      getDataFromLocalStorageStub.callsFake(localStorageName => localStorageData[localStorageName]);

      const userSyncs = spec.getUserSyncs(syncOptionsIframeEnabled, undefined, undefined, undefined);

      expect(userSyncs).to.eql([{
        type: 'iframe',
        url: `https://gum.criteo.com/syncframe?origin=criteoPrebidAdapter&topUrl=www.abc.com&gpp=#${JSON.stringify(expectedHashWithLocalStorageData, Object.keys(expectedHashWithLocalStorageData).sort()).replace(/"/g, '%22')}`
      }]);
    });

    it('forwards gdpr data', function () {
      const gdprConsent = {
        gdprApplies: true,
        consentString: 'ABC',
        vendorData: {
          purpose: {
            consents: {
              1: true
            }
          }
        }
      };
      const userSyncs = spec.getUserSyncs(syncOptionsIframeEnabled, undefined, gdprConsent, undefined);

      expect(userSyncs).to.eql([{
        type: 'iframe',
        url: `https://gum.criteo.com/syncframe?origin=criteoPrebidAdapter&topUrl=www.abc.com&gdpr=1&gdpr_consent=ABC&gpp=#${JSON.stringify(expectedHash).replace(/"/g, '%22')}`
      }]);
    });

    it('forwards usp data', function () {
      const userSyncs = spec.getUserSyncs(syncOptionsIframeEnabled, undefined, undefined, 'ABC');

      expect(userSyncs).to.eql([{
        type: 'iframe',
        url: `https://gum.criteo.com/syncframe?origin=criteoPrebidAdapter&topUrl=www.abc.com&us_privacy=ABC&gpp=#${JSON.stringify(expectedHash).replace(/"/g, '%22')}`
      }]);
    });

    it('should delete user data when calling onDataDeletionRequest', () => {
      const cookieData = {
        'cto_bundle': 'a'
      };
      const lsData = {
        'cto_bundle': 'a'
      }
      getCookieStub.callsFake(cookieName => cookieData[cookieName]);
      setCookieStub.callsFake((cookieName, value, expires) => cookieData[cookieName] = value);
      getDataFromLocalStorageStub.callsFake(name => lsData[name]);
      removeDataFromLocalStorageStub.callsFake(name => lsData[name] = '');
      spec.onDataDeletionRequest([]);
      expect(getCookieStub.calledOnce).to.equal(true);
      expect(setCookieStub.calledOnce).to.equal(true);
      expect(getDataFromLocalStorageStub.calledOnce).to.equal(true);
      expect(removeDataFromLocalStorageStub.calledOnce).to.equal(true);
      expect(cookieData.cto_bundle).to.equal('');
      expect(lsData.cto_bundle).to.equal('');
      expect(ajaxStub.calledOnce).to.equal(true);
    });

    it('should not call API when calling onDataDeletionRequest with no id', () => {
      const cookieData = {
        'cto_bundle': ''
      };
      const lsData = {
        'cto_bundle': ''
      }
      getCookieStub.callsFake(cookieName => cookieData[cookieName]);
      setCookieStub.callsFake((cookieName, value, expires) => cookieData[cookieName] = value);
      getDataFromLocalStorageStub.callsFake(name => lsData[name]);
      removeDataFromLocalStorageStub.callsFake(name => lsData[name] = '');
      spec.onDataDeletionRequest([]);
      expect(getCookieStub.calledOnce).to.be.true;
      expect(setCookieStub.called).to.be.false;
      expect(getDataFromLocalStorageStub.calledOnce).to.be.true
      expect(removeDataFromLocalStorageStub.called).to.be.false;
      expect(ajaxStub.called).to.be.false;
    });

    it('should trigger sync pixel from iframe response', function (done) {
      const userSyncs = spec.getUserSyncs(syncOptionsIframeEnabled, undefined, undefined, undefined);

      const event = new MessageEvent('message', {
        data: {
          requestId: '123456',
          callbacks: [
            'https://example.com/pixel1',
            'https://example.com/pixel2'
          ]
        },
        origin: 'https://gum.criteo.com'
      });

      window.dispatchEvent(event);
      setTimeout(() => {
        expect(triggerPixelStub.calledTwice).to.be.true;
        expect(triggerPixelStub.firstCall.calledWith('https://example.com/pixel1')).to.be.true;
        expect(triggerPixelStub.secondCall.calledWith('https://example.com/pixel2')).to.be.true;

        done();
      }, 0);
    });

    it('should write cookie only on TLD+1 level', function(done) {
      const cookies = {};

      const userSyncs = spec.getUserSyncs(syncOptionsIframeEnabled, undefined, undefined, undefined);

      setCookieStub.callsFake((name, value, expires, _, domain) => {
        if (domain != '.com') {
          cookies[name] = value;
        }
      });

      getCookieStub.callsFake((name) => cookies[name]);

      const event = new MessageEvent('message', {
        data: {
          requestId: '123456',
          bundle: 'bundle'
        },
        origin: 'https://gum.criteo.com'
      });

      window.dispatchEvent(event);
      setTimeout(() => {
        expect(setCookieStub.calledWith('cto_bundle', 'bundle', sinon.match.string, null, '.com')).to.be.true;
        expect(setCookieStub.calledWith('cto_bundle', 'bundle', sinon.match.string, null, '.abc.com')).to.be.true;
        expect(setCookieStub.calledWith('cto_bundle', 'bundle', sinon.match.string, null, '.www.abc.com')).to.be.false;
        expect(cookies).to.deep.equal({ 'cto_bundle': 'bundle' });

        done();
      }, 0);
    });
  });

  describe('isBidRequestValid', function () {
    it('should return false when given an invalid bid', function () {
      const bid = {
        bidder: 'criteo',
      };
      const isValid = spec.isBidRequestValid(bid);
      expect(isValid).to.equal(false);
    });

    it('should return true when given a zoneId bid', function () {
      const bid = {
        bidder: 'criteo',
        params: {
          zoneId: 123,
        },
      };
      const isValid = spec.isBidRequestValid(bid);
      expect(isValid).to.equal(true);
    });

    it('should return true when given a networkId bid', function () {
      const bid = {
        bidder: 'criteo',
        params: {
          networkId: 456,
        },
      };
      const isValid = spec.isBidRequestValid(bid);
      expect(isValid).to.equal(true);
    });

    it('should return true when given a mixed bid with both a zoneId and a networkId', function () {
      const bid = {
        bidder: 'criteo',
        params: {
          zoneId: 123,
          networkId: 456,
        },
      };
      const isValid = spec.isBidRequestValid(bid);
      expect(isValid).to.equal(true);
    });

    it('should return true when given a valid video bid request using mix custom bidder video parameters', function () {
      expect(spec.isBidRequestValid({
        bidder: 'criteo',
        mediaTypes: {
          video: {
            context: 'instream',
            mimes: ['video/mpeg'],
            playerSize: [640, 480],
            protocols: [5, 6],
            maxduration: 30,
            api: [1, 2]
          }
        },
        params: {
          networkId: 456,
          video: {
            skip: 1,
            placement: 1,
            playbackmethod: 1
          }
        },
      })).to.equal(true);

      expect(spec.isBidRequestValid({
        bidder: 'criteo',
        mediaTypes: {
          video: {
            context: 'outstream',
            mimes: ['video/mpeg'],
            playerSize: [640, 480],
            protocols: [5, 6],
            maxduration: 30,
            api: [1, 2]
          }
        },
        params: {
          networkId: 456,
          video: {
            skip: 1,
            placement: 2,
            playbackmethod: 1
          }
        },
      })).to.equal(true);
    });

    it('should return true when given a valid video bid request using only mediaTypes.video parameters', function () {
      expect(spec.isBidRequestValid({
        bidder: 'criteo',
        mediaTypes: {
          video: {
            context: 'instream',
            mimes: ['video/mpeg'],
            playerSize: [640, 480],
            protocols: [5, 6],
            maxduration: 30,
            api: [1, 2],
            skip: 1,
            placement: 1,
            minduration: 0,
            playbackmethod: 1,
            startdelay: 0,
            plcmt: 1
          }
        },
        params: {
          networkId: 456
        },
      })).to.equal(true);
    });

    it('should return false when given an invalid video bid request', function () {
      expect(spec.isBidRequestValid({
        bidder: 'criteo',
        mediaTypes: {
          video: {
            context: 'instream',
            playerSize: [640, 480],
            protocols: [5, 6],
            maxduration: 30,
            api: [1, 2]
          }
        },
        params: {
          networkId: 456,
          video: {
            skip: 1,
            placement: 1,
            playbackmethod: 1
          }
        },
      })).to.equal(false);

      expect(spec.isBidRequestValid({
        bidder: 'criteo',
        mediaTypes: {
          video: {
            context: 'instream',
            mimes: ['video/mpeg'],
            protocols: [5, 6],
            maxduration: 30,
            api: [1, 2]
          }
        },
        params: {
          networkId: 456,
          video: {
            skip: 1,
            placement: 1,
            playbackmethod: 1
          }
        },
      })).to.equal(false);

      expect(spec.isBidRequestValid({
        bidder: 'criteo',
        mediaTypes: {
          video: {
            context: 'instream',
            mimes: ['video/mpeg'],
            playerSize: [640, 480],
            maxduration: 30,
            api: [1, 2]
          }
        },
        params: {
          networkId: 456,
          video: {
            skip: 1,
            placement: 1,
            playbackmethod: 1
          }
        },
      })).to.equal(false);

      expect(spec.isBidRequestValid({
        bidder: 'criteo',
        mediaTypes: {
          video: {
            context: 'instream',
            mimes: ['video/mpeg'],
            playerSize: [640, 480],
            protocols: [5, 6],
            api: [1, 2]
          }
        },
        params: {
          networkId: 456,
          video: {
            skip: 1,
            placement: 1,
            playbackmethod: 1
          }
        },
      })).to.equal(false);

      expect(spec.isBidRequestValid({
        bidder: 'criteo',
        mediaTypes: {
          video: {
            context: 'instream',
            mimes: ['video/mpeg'],
            playerSize: [640, 480],
            protocols: [5, 6],
            maxduration: 30
          }
        },
        params: {
          networkId: 456,
          video: {
            skip: 1,
            placement: 1,
            playbackmethod: 1
          }
        },
      })).to.equal(false);

      expect(spec.isBidRequestValid({
        bidder: 'criteo',
        mediaTypes: {
          video: {
            context: 'instream',
            mimes: ['video/mpeg'],
            playerSize: [640, 480],
            protocols: [5, 6],
            maxduration: 30,
            api: [1, 2]
          }
        },
        params: {
          networkId: 456,
          video: {
            placement: 1,
            playbackmethod: 1
          }
        },
      })).to.equal(false);

      expect(spec.isBidRequestValid({
        bidder: 'criteo',
        mediaTypes: {
          video: {
            context: 'instream',
            mimes: ['video/mpeg'],
            playerSize: [640, 480],
            protocols: [5, 6],
            maxduration: 30,
            api: [1, 2]
          }
        },
        params: {
          networkId: 456,
          video: {
            skip: 1,
            playbackmethod: 1
          }
        },
      })).to.equal(false);

      expect(spec.isBidRequestValid({
        bidder: 'criteo',
        mediaTypes: {
          video: {
            context: 'instream',
            mimes: ['video/mpeg'],
            playerSize: [640, 480],
            protocols: [5, 6],
            maxduration: 30,
            api: [1, 2]
          }
        },
        params: {
          networkId: 456,
          video: {
            skip: 1,
            placement: 1
          }
        },
      })).to.equal(false);
    });
  });

  describe('buildRequests', function () {
    const refererUrl = 'https://criteo.com?pbt_debug=1&pbt_nolog=1';
    const bidderRequest = {
      refererInfo: {
        page: refererUrl,
        topmostLocation: refererUrl
      },
      timeout: 3000,
      gdprConsent: {
        gdprApplies: true,
        consentString: 'consentDataString',
        vendorData: {
          vendorConsents: {
            '91': 1
          },
        },
        apiVersion: 1,
      },
    };

    let localStorageIsEnabledStub;

    before(() => {
      hook.ready();
    });

    this.beforeEach(function () {
      localStorageIsEnabledStub = sinon.stub(storage, 'localStorageIsEnabled');
      localStorageIsEnabledStub.returns(true);
    });

    afterEach(function () {
      localStorageIsEnabledStub.restore();
      config.resetConfig();
    });

    it('should properly build a request using random uuid as auction id', async function () {
      const generateUUIDStub = sinon.stub(utils, 'generateUUID');
      generateUUIDStub.returns('def');
      const bidderRequest = {};
      const bidRequests = [
        {
          bidder: 'criteo',
          adUnitCode: 'bid-123',
          mediaTypes: {
            banner: {
              sizes: [[728, 90]]
            }
          },
          params: {}
        },
      ];
      const request = spec.buildRequests(bidRequests, await addFPDToBidderRequest(bidderRequest));
      const ortbRequest = request.data;
      expect(ortbRequest.id).to.equal('def');
      generateUUIDStub.restore();
    });

    it('should properly transmit source.tid if available', async function () {
      const bidderRequest = {
        ortb2: {
          source: {
            tid: 'abc'
          }
        }
      };
      const bidRequests = [
        {
          bidder: 'criteo',
          adUnitCode: 'bid-123',
          mediaTypes: {
            banner: {
              sizes: [[728, 90]]
            }
          },
          params: {}
        },
      ];
      const request = spec.buildRequests(bidRequests, await addFPDToBidderRequest(bidderRequest));
      const ortbRequest = request.data;
      expect(ortbRequest.source.tid).to.equal('abc');
    });

    it('should properly transmit tmax if available', async function () {
      const bidRequests = [
        {
          bidder: 'criteo',
          adUnitCode: 'bid-123',
          transactionId: 'transaction-123',
          mediaTypes: {
            banner: {
              sizes: [[728, 90]]
            }
          },
          params: {}
        },
      ];
      const request = spec.buildRequests(bidRequests, await addFPDToBidderRequest(bidderRequest));
      const ortbRequest = request.data;
      expect(ortbRequest.tmax).to.equal(bidderRequest.timeout);
    });

    it('should properly transmit bidId if available', async function () {
      const bidderRequest = {};
      const bidRequests = [
        {
          bidId: 'bidId',
          bidder: 'criteo',
          adUnitCode: 'bid-123',
          mediaTypes: {
            banner: {
              sizes: [[728, 90]]
            }
          },
          params: {}
        },
      ];
      const request = spec.buildRequests(bidRequests, await addFPDToBidderRequest(bidderRequest));
      const ortbRequest = request.data;
      expect(ortbRequest.imp[0].id).to.equal('bidId');
    });

    it('should properly build a zoneId request', async function () {
      const bidRequests = [
        {
          bidder: 'criteo',
          adUnitCode: 'bid-123',
          ortb2Imp: {
            ext: {
              tid: 'transaction-123',
            },
          },
          mediaTypes: {
            banner: {
              sizes: [[728, 90]]
            }
          },
          params: {
            zoneId: 123,
            publisherSubId: '123',
            integrationMode: 'amp'
          },
        },
      ];
      const request = spec.buildRequests(bidRequests, await addFPDToBidderRequest(bidderRequest));
      expect(request.url).to.match(/^https:\/\/grid-bidder\.criteo\.com\/openrtb_2_5\/pbjs\/auction\/request\?profileId=207&av=\d+&wv=[^&]+&cb=\d+&lsavail=[01]&im=1&debug=[01]&nolog=[01]$/);
      expect(request.method).to.equal('POST');
      const ortbRequest = request.data;
      expect(ortbRequest.site.page).to.equal(refererUrl);
      expect(ortbRequest.imp).to.have.lengthOf(1);
      expect(ortbRequest.imp[0].tagid).to.equal('bid-123');
      expect(ortbRequest.imp[0].banner.format).to.have.lengthOf(1);
      expect(ortbRequest.imp[0].banner.format[0].w).to.equal(728);
      expect(ortbRequest.imp[0].banner.format[0].h).to.equal(90);
      expect(ortbRequest.imp[0].ext.bidder.zoneid).to.equal(123);
      expect(ortbRequest.user.ext.consent).to.equal('consentDataString');
      expect(ortbRequest.regs.ext.gdpr).to.equal(1);
      expect(ortbRequest.regs.ext.gdprversion).to.equal(1);
    });

    it('should properly forward eids', async function () {
      const bidRequests = [
        {
          bidder: 'criteo',
          adUnitCode: 'bid-123',
          mediaTypes: {
            banner: {
              sizes: [[728, 90]]
            }
          },
          params: {}
        },
      ];
<<<<<<< HEAD
      const request = spec.buildRequests(bidRequests, await addFPDToBidderRequest(bidderRequest));
=======
      const br = {
        ...bidderRequest,
        ortb2: {
          user: {
            ext: {
              eids: [
                {
                  source: 'criteo.com',
                  uids: [{
                    id: 'abc',
                    atype: 1
                  }]
                }
              ]
            }
          }
        }
      }
      const request = spec.buildRequests(bidRequests, syncAddFPDToBidderRequest(br));
>>>>>>> a42abddc
      const ortbRequest = request.data;
      expect(ortbRequest.user.ext.eids).to.deep.equal([
        {
          source: 'criteo.com',
          uids: [{
            id: 'abc',
            atype: 1
          }]
        }
      ]);
    });

    if (FEATURES.NATIVE) {
      it('should properly build a native request without assets', async function () {
        const bidRequests = [
          {
            mediaTypes: {
              native: {}
            },
            params: {}
          },
        ];
        const request = spec.buildRequests(bidRequests, await addFPDToBidderRequest(bidderRequest));
        const ortbRequest = request.data;
        expect(ortbRequest.imp[0].native.request_native).to.not.be.null;
        expect(ortbRequest.imp[0].native.request_native.assets).to.be.undefined;
      });
    }

    if (FEATURES.NATIVE) {
      it('should properly build a native request with assets', async function () {
        const assets = [{
          required: 1,
          id: 1,
          img: {
            type: 3,
            wmin: 100,
            hmin: 100,
          }
        },
        {
          required: 1,
          id: 2,
          title: {
            len: 140,
          }
        },
        {
          required: 1,
          id: 3,
          data: {
            type: 1,
          }
        },
        {
          required: 0,
          id: 4,
          data: {
            type: 2,
          }
        },
        {
          required: 0,
          id: 5,
          img: {
            type: 1,
            wmin: 20,
            hmin: 20,
          }
        }];
        const bidRequests = [
          {
            mediaTypes: {
              native: {}
            },
            nativeOrtbRequest: {
              assets: assets
            },
            params: {}
          },
        ];
        const request = spec.buildRequests(bidRequests, await addFPDToBidderRequest(bidderRequest));
        const ortbRequest = request.data;
        expect(ortbRequest.imp[0].native.request_native).to.not.be.null;
        expect(ortbRequest.imp[0].native.request_native.assets).to.deep.equal(assets);
      });
    }

    it('should properly build a networkId request', async function () {
      const bidderRequest = {
        refererInfo: {
          page: refererUrl,
          topmostLocation: refererUrl,
        },
        timeout: 3000,
        gdprConsent: {
          gdprApplies: false,
          consentString: undefined,
          vendorData: {
            vendorConsents: {
              '1': 0
            },
          },
        },
      };
      const bidRequests = [
        {
          bidder: 'criteo',
          adUnitCode: 'bid-123',
          ortb2Imp: {
            ext: {
              tid: 'transaction-123',
            },
          },
          mediaTypes: {
            banner: {
              sizes: [[300, 250], [728, 90]]
            }
          },
          params: {
            networkId: 456,
          },
        },
      ];
      const request = spec.buildRequests(bidRequests, await addFPDToBidderRequest(bidderRequest));
      expect(request.url).to.match(/^https:\/\/grid-bidder\.criteo\.com\/openrtb_2_5\/pbjs\/auction\/request\?profileId=207&av=\d+&wv=[^&]+&cb=\d+&lsavail=[01]&debug=[01]&nolog=[01]&networkId=456$/);
      expect(request.method).to.equal('POST');
      const ortbRequest = request.data;
      expect(ortbRequest.site.page).to.equal(refererUrl);
      expect(ortbRequest.imp).to.have.lengthOf(1);
      expect(ortbRequest.imp[0].tagid).to.equal('bid-123');
      expect(ortbRequest.imp[0].banner.format).to.have.lengthOf(2);
      expect(ortbRequest.imp[0].banner.format[0].w).to.equal(300);
      expect(ortbRequest.imp[0].banner.format[0].h).to.equal(250);
      expect(ortbRequest.imp[0].banner.format[1].w).to.equal(728);
      expect(ortbRequest.imp[0].banner.format[1].h).to.equal(90);
      expect(ortbRequest.user?.ext?.consent).to.equal(undefined);
      expect(ortbRequest.regs.ext.gdpr).to.equal(0);
    });

    it('should properly build a mixed request with both a zoneId and a networkId', async function () {
      const bidderRequest = {
        refererInfo: {
          page: refererUrl,
          topmostLocation: refererUrl,
        },
        timeout: 3000
      };
      const bidRequests = [
        {
          bidder: 'criteo',
          adUnitCode: 'bid-123',
          ortb2Imp: {
            ext: {
              tid: 'transaction-123',
            },
          },
          mediaTypes: {
            banner: {
              sizes: [[728, 90]]
            }
          },
          params: {
            zoneId: 123,
          },
        },
        {
          bidder: 'criteo',
          adUnitCode: 'bid-234',
          ortb2Imp: {
            ext: {
              tid: 'transaction-234',
            },
          },
          mediaTypes: {
            banner: {
              sizes: [[300, 250], [728, 90]]
            }
          },
          params: {
            networkId: 456,
          },
        },
      ];
      const request = spec.buildRequests(bidRequests, await addFPDToBidderRequest(bidderRequest));
      expect(request.url).to.match(/^https:\/\/grid-bidder\.criteo\.com\/openrtb_2_5\/pbjs\/auction\/request\?profileId=207&av=\d+&wv=[^&]+&cb=\d+&lsavail=[01]&debug=[01]&nolog=[01]&networkId=456$/);
      expect(request.method).to.equal('POST');
      const ortbRequest = request.data;
      expect(ortbRequest.site.page).to.equal(refererUrl);
      expect(ortbRequest.imp).to.have.lengthOf(2);
      expect(ortbRequest.imp[0].tagid).to.equal('bid-123');
      expect(ortbRequest.imp[0].banner.format).to.have.lengthOf(1);
      expect(ortbRequest.imp[0].banner.format[0].w).to.equal(728);
      expect(ortbRequest.imp[0].banner.format[0].h).to.equal(90);
      expect(ortbRequest.imp[0].ext.tid).to.equal('transaction-123');
      expect(ortbRequest.imp[0].ext.bidder.zoneid).to.equal(123);
      expect(ortbRequest.imp[1].tagid).to.equal('bid-234');
      expect(ortbRequest.imp[1].banner.format).to.have.lengthOf(2);
      expect(ortbRequest.imp[1].banner.format[0].w).to.equal(300);
      expect(ortbRequest.imp[1].banner.format[0].h).to.equal(250);
      expect(ortbRequest.imp[1].banner.format[1].w).to.equal(728);
      expect(ortbRequest.imp[1].banner.format[1].h).to.equal(90);
      expect(ortbRequest.imp[1].ext.tid).to.equal('transaction-234');
      expect(ortbRequest.user?.ext?.consent).to.equal(undefined);
    });

    it('should properly build a request with undefined gdpr consent fields when they are not provided', async function () {
      const bidRequests = [
        {
          bidder: 'criteo',
          adUnitCode: 'bid-123',
          mediaTypes: {
            banner: {
              sizes: [[728, 90]]
            }
          },
          params: {
            zoneId: 123,
          },
        },
      ];
      const bidderRequest = {
        timeout: 3000,
        gdprConsent: {},
      };

      const ortbRequest = spec.buildRequests(bidRequests, await addFPDToBidderRequest(bidderRequest)).data;
      expect(ortbRequest.user?.ext?.consent).to.equal(undefined);
      expect(ortbRequest.regs?.ext?.gdpr).to.equal(undefined);
    });

    it('should properly build a request with ccpa consent field', async function () {
      const bidRequests = [
        {
          bidder: 'criteo',
          adUnitCode: 'bid-123',
          mediaTypes: {
            banner: {
              sizes: [[728, 90]]
            }
          },
          params: {
            zoneId: 123,
          },
        },
      ];
      const bidderRequest = {
        timeout: 3000,
        uspConsent: '1YNY',
      };

      const ortbRequest = spec.buildRequests(bidRequests, await addFPDToBidderRequest(bidderRequest)).data;
      expect(ortbRequest.regs.ext.us_privacy).to.equal('1YNY');
    });

    it('should properly build a request with overridden tmax', async function () {
      const bidRequests = [
        {
          bidder: 'criteo',
          adUnitCode: 'bid-123',
          mediaTypes: {
            banner: {
              sizes: [[728, 90]]
            }
          },
          params: {
            zoneId: 123,
          },
        },
      ];
      const bidderRequest = {
        timeout: 1234
      };

      const ortbRequest = spec.buildRequests(bidRequests, await addFPDToBidderRequest(bidderRequest)).data;
      expect(ortbRequest.tmax).to.equal(1234);
    });

    it('should properly build a request with device sua field', async function () {
      const sua = {
        platform: {
          brand: 'abc'
        }
      }
      const bidRequests = [
        {
          bidder: 'criteo',
          adUnitCode: 'bid-123',
          mediaTypes: {
            banner: {
              sizes: [[728, 90]]
            }
          },
          params: {
            zoneId: 123,
          },
        },
      ];
      const bidderRequest = {
        timeout: 3000,
        uspConsent: '1YNY',
        ortb2: {
          device: {
            sua: sua
          }
        }
      };

      const ortbRequest = spec.buildRequests(bidRequests, await addFPDToBidderRequest(bidderRequest)).data;
      expect(ortbRequest.device.ext.sua).not.to.be.null;
      expect(ortbRequest.device.ext.sua.platform.brand).to.equal('abc');
    });

    it('should properly build a request with gpp consent field', async function () {
      const bidRequests = [
        {
          bidder: 'criteo',
          adUnitCode: 'bid-123',
          mediaTypes: {
            banner: {
              sizes: [[728, 90]]
            }
          },
          params: {
            zoneId: 123,
          },
        },
      ];
      const ortb2 = {
        regs: {
          gpp: 'gpp_consent_string',
          gpp_sid: [0, 1, 2],
        }
      };

      const ortbRequest = spec.buildRequests(bidRequests, await addFPDToBidderRequest({...bidderRequest, ortb2})).data;
      expect(ortbRequest.regs.ext.gpp).to.equal('gpp_consent_string');
      expect(ortbRequest.regs.ext.gpp_sid).to.deep.equal([0, 1, 2]);
    });

    it('should properly build a request with dsa object', async function () {
      const bidRequests = [
        {
          bidder: 'criteo',
          adUnitCode: 'bid-123',
          mediaTypes: {
            banner: {
              sizes: [[728, 90]]
            }
          },
          params: {
            zoneId: 123,
          },
        },
      ];
      let dsa = {
        required: 3,
        pubrender: 0,
        datatopub: 2,
        transparency: [{
          domain: 'platform1domain.com',
          params: [1]
        }, {
          domain: 'SSP2domain.com',
          params: [1, 2]
        }]
      };
      const ortb2 = {
        regs: {
          ext: {
            dsa: dsa
          }
        }
      };

      const ortbRequest = spec.buildRequests(bidRequests, await addFPDToBidderRequest({...bidderRequest, ortb2})).data;
      expect(ortbRequest.regs.ext.dsa).to.deep.equal(dsa);
    });

    it('should properly build a request with schain object', async function () {
      const expectedSchain = {
        someProperty: 'someValue'
      };
      const bidRequests = [
        {
          bidder: 'criteo',
          schain: expectedSchain,
          adUnitCode: 'bid-123',
          mediaTypes: {
            banner: {
              sizes: [[728, 90]]
            }
          },
          params: {
            zoneId: 123,
          },
        },
      ];

      const ortbRequest = spec.buildRequests(bidRequests, await addFPDToBidderRequest(bidderRequest)).data;
      expect(ortbRequest.source.ext.schain).to.equal(expectedSchain);
    });

    it('should properly build a request with bcat field', async function () {
      const bcat = ['IAB1', 'IAB2'];
      const bidRequests = [
        {
          bidder: 'criteo',
          adUnitCode: 'bid-123',
          mediaTypes: {
            banner: {
              sizes: [[728, 90]]
            }
          },
          params: {
            zoneId: 123,
          },
        },
      ];
      const bidderRequest = {
        ortb2: {
          bcat
        }
      };

      const ortbRequest = spec.buildRequests(bidRequests, await addFPDToBidderRequest(bidderRequest)).data;
      expect(ortbRequest.bcat).to.deep.equal(bcat);
    });

    it('should properly build a request with badv field', async function () {
      const badv = ['ford.com'];
      const bidRequests = [
        {
          bidder: 'criteo',
          adUnitCode: 'bid-123',
          mediaTypes: {
            banner: {
              sizes: [[728, 90]]
            }
          },
          params: {
            zoneId: 123,
          },
        },
      ];
      const bidderRequest = {
        ortb2: {
          badv
        }
      };

      const ortbRequest = spec.buildRequests(bidRequests, await addFPDToBidderRequest(bidderRequest)).data;
      expect(ortbRequest.badv).to.deep.equal(badv);
    });

    it('should properly build a request with bapp field', async function () {
      const bapp = ['com.foo.mygame'];
      const bidRequests = [
        {
          bidder: 'criteo',
          adUnitCode: 'bid-123',
          mediaTypes: {
            banner: {
              sizes: [[728, 90]]
            }
          },
          params: {
            zoneId: 123,
          },
        },
      ];
      const bidderRequest = {
        ortb2: {
          bapp
        }
      };

      const ortbRequest = spec.buildRequests(bidRequests, await addFPDToBidderRequest(bidderRequest)).data;
      expect(ortbRequest.bapp).to.deep.equal(bapp);
    });

    if (FEATURES.VIDEO) {
      it('should properly build a video request', async function () {
        const bidRequests = [
          {
            bidder: 'criteo',
            adUnitCode: 'bid-123',
            sizes: [[640, 480]],
            mediaTypes: {
              video: {
                context: 'inbanner',
                playerSize: [640, 480],
                mimes: ['video/mp4', 'video/x-flv'],
                maxduration: 30,
                api: [1, 2],
                protocols: [2, 3],
                plcmt: 3,
                w: 640,
                h: 480,
                linearity: 1,
                skipmin: 30,
                skipafter: 30,
                minbitrate: 10000,
                maxbitrate: 48000,
                delivery: [1, 2, 3],
                pos: 1,
                playbackend: 1,
                adPodDurationSec: 30,
                durationRangeSec: [1, 30],
              }
            },
            params: {
              zoneId: 123,
              video: {
                skip: 1,
                minduration: 5,
                startdelay: 5,
                playbackmethod: [1, 3],
                placement: 2
              }
            },
          },
        ];
        const request = spec.buildRequests(bidRequests, await addFPDToBidderRequest(bidderRequest));
        expect(request.url).to.match(/^https:\/\/grid-bidder\.criteo\.com\/openrtb_2_5\/pbjs\/auction\/request\?profileId=207&av=\d+&wv=[^&]+&cb=\d+&lsavail=[01]&debug=[01]&nolog=[01]$/);
        expect(request.method).to.equal('POST');
        const ortbRequest = request.data;
        expect(ortbRequest.imp).to.have.lengthOf(1);
        expect(ortbRequest.imp[0].video.mimes).to.deep.equal(['video/mp4', 'video/x-flv']);
        expect(ortbRequest.imp[0].video.maxduration).to.equal(30);
        expect(ortbRequest.imp[0].video.api).to.deep.equal([1, 2]);
        expect(ortbRequest.imp[0].video.protocols).to.deep.equal([2, 3]);
        expect(ortbRequest.imp[0].video.skip).to.equal(1);
        expect(ortbRequest.imp[0].video.minduration).to.equal(5);
        expect(ortbRequest.imp[0].video.startdelay).to.equal(5);
        expect(ortbRequest.imp[0].video.playbackmethod).to.deep.equal([1, 3]);
        expect(ortbRequest.imp[0].video.placement).to.equal(2);
        expect(ortbRequest.imp[0].video.w).to.equal(640);
        expect(ortbRequest.imp[0].video.h).to.equal(480);
        expect(ortbRequest.imp[0].video.linearity).to.equal(1);
        expect(ortbRequest.imp[0].video.skipmin).to.equal(30);
        expect(ortbRequest.imp[0].video.skipafter).to.equal(30);
        expect(ortbRequest.imp[0].video.minbitrate).to.equal(10000);
        expect(ortbRequest.imp[0].video.maxbitrate).to.equal(48000);
        expect(ortbRequest.imp[0].video.delivery).to.deep.equal([1, 2, 3]);
        expect(ortbRequest.imp[0].video.pos).to.equal(1);
        expect(ortbRequest.imp[0].video.playbackend).to.equal(1);
        expect(ortbRequest.imp[0].video.ext.context).to.equal('inbanner');
        expect(ortbRequest.imp[0].video.ext.playersizes).to.deep.equal(['640x480']);
        expect(ortbRequest.imp[0].video.ext.plcmt).to.equal(3);
        expect(ortbRequest.imp[0].video.ext.poddur).to.equal(30);
        expect(ortbRequest.imp[0].video.ext.rqddurs).to.deep.equal([1, 30]);
      });
    }

    if (FEATURES.VIDEO) {
      it('should properly build a video request with more than one player size', async function () {
        const bidRequests = [
          {
            bidder: 'criteo',
            adUnitCode: 'bid-123',
            sizes: [[640, 480], [800, 600]],
            mediaTypes: {
              video: {
                playerSize: [[640, 480], [800, 600]],
                mimes: ['video/mp4', 'video/x-flv'],
                maxduration: 30,
                api: [1, 2],
                protocols: [2, 3]
              }
            },
            params: {
              zoneId: 123,
              video: {
                skip: 1,
                minduration: 5,
                startdelay: 5,
                playbackmethod: [1, 3],
                placement: 2
              }
            },
          },
        ];
        const request = spec.buildRequests(bidRequests, await addFPDToBidderRequest(bidderRequest));
        expect(request.url).to.match(/^https:\/\/grid-bidder\.criteo\.com\/openrtb_2_5\/pbjs\/auction\/request\?profileId=207&av=\d+&wv=[^&]+&cb=\d+&lsavail=[01]&debug=[01]&nolog=[01]$/);
        expect(request.method).to.equal('POST');
        const ortbRequest = request.data;
        expect(ortbRequest.imp[0].video.mimes).to.deep.equal(['video/mp4', 'video/x-flv']);
        expect(ortbRequest.imp[0].video.maxduration).to.equal(30);
        expect(ortbRequest.imp[0].video.api).to.deep.equal([1, 2]);
        expect(ortbRequest.imp[0].video.protocols).to.deep.equal([2, 3]);
        expect(ortbRequest.imp[0].video.skip).to.equal(1);
        expect(ortbRequest.imp[0].video.minduration).to.equal(5);
        expect(ortbRequest.imp[0].video.startdelay).to.equal(5);
        expect(ortbRequest.imp[0].video.playbackmethod).to.deep.equal([1, 3]);
        expect(ortbRequest.imp[0].video.placement).to.equal(2);
        expect(ortbRequest.imp[0].video.w).to.equal(640);
        expect(ortbRequest.imp[0].video.h).to.equal(480);
        expect(ortbRequest.imp[0].video.ext.playersizes).to.deep.equal(['640x480', '800x600']);
        expect(ortbRequest.imp[0].ext.bidder.zoneid).to.equal(123);
      });
    }

    if (FEATURES.VIDEO) {
      it('should properly build a video request when mediaTypes.video.skip=0', async function () {
        const bidRequests = [
          {
            bidder: 'criteo',
            adUnitCode: 'bid-123',
            sizes: [[300, 250]],
            mediaTypes: {
              video: {
                playerSize: [[300, 250]],
                mimes: ['video/mp4', 'video/MPV', 'video/H264', 'video/webm', 'video/ogg'],
                minduration: 1,
                maxduration: 30,
                playbackmethod: [2, 3, 4, 5, 6],
                api: [1, 2, 3, 4, 5, 6],
                protocols: [1, 2, 3, 4, 5, 6, 7, 8],
                skip: 0
              }
            },
            params: {
              networkId: 456
            }
          }
        ];
        const request = spec.buildRequests(bidRequests, await addFPDToBidderRequest(bidderRequest));
        expect(request.url).to.match(/^https:\/\/grid-bidder\.criteo\.com\/openrtb_2_5\/pbjs\/auction\/request\?profileId=207&av=\d+&wv=[^&]+&cb=\d+&lsavail=[01]&debug=[01]&nolog=[01]&networkId=456$/);
        expect(request.method).to.equal('POST');
        const ortbRequest = request.data;
        expect(ortbRequest.imp[0].video.mimes).to.deep.equal(['video/mp4', 'video/MPV', 'video/H264', 'video/webm', 'video/ogg']);
        expect(ortbRequest.imp[0].video.minduration).to.equal(1);
        expect(ortbRequest.imp[0].video.maxduration).to.equal(30);
        expect(ortbRequest.imp[0].video.playbackmethod).to.deep.equal([2, 3, 4, 5, 6]);
        expect(ortbRequest.imp[0].video.api).to.deep.equal([1, 2, 3, 4, 5, 6]);
        expect(ortbRequest.imp[0].video.protocols).to.deep.equal([1, 2, 3, 4, 5, 6, 7, 8]);
        expect(ortbRequest.imp[0].video.skip).to.equal(0);
        expect(ortbRequest.imp[0].video.w).to.equal(300);
        expect(ortbRequest.imp[0].video.h).to.equal(250);
        expect(ortbRequest.imp[0].video.ext.playersizes).to.deep.equal(['300x250']);
      });
    }

    it('should properly build a request without first party data', async function () {
      const bidRequests = [
        {
          bidder: 'criteo',
          adUnitCode: 'bid-123',
          mediaTypes: {
            banner: {
              sizes: [[728, 90]]
            }
          },
          params: {
            zoneId: 123
          }
        },
      ];

      const ortbRequest = spec.buildRequests(bidRequests, await addFPDToBidderRequest({
        ...bidderRequest,
        ortb2: {}
      })).data;
      expect(ortbRequest.site.page).to.equal(refererUrl);
      expect(ortbRequest.imp).to.have.lengthOf(1);
      expect(ortbRequest.imp[0].tagid).to.equal('bid-123');
      expect(ortbRequest.imp[0].banner.format).to.have.lengthOf(1);
      expect(ortbRequest.imp[0].banner.format[0].w).to.equal(728);
      expect(ortbRequest.imp[0].banner.format[0].h).to.equal(90);
      expect(ortbRequest.imp[0].ext.bidder.zoneid).to.equal(123);
      expect(ortbRequest.user.ext.consent).to.equal('consentDataString');
      expect(ortbRequest.regs.ext.gdpr).to.equal(1);
      expect(ortbRequest.regs.ext.gdprversion).to.equal(1);
    });

    it('should properly build a request with first party data', async function () {
      const siteData = {
        keywords: ['power tools'],
        content: {
          data: [{
            name: 'some_provider',
            ext: {
              segtax: 3
            },
            segment: [
              {'id': '1001'},
              {'id': '1002'}
            ]
          }]
        },
        ext: {
          data: {
            pageType: 'article'
          }
        }
      };
      const userData = {
        gender: 'M',
        data: [{
          name: 'some_provider',
          ext: {
            segtax: 3
          },
          segment: [
            {'id': '1001'},
            {'id': '1002'}
          ]
        }],
        ext: {
          data: {
            registered: true
          }
        }
      };
      const bidRequests = [
        {
          bidder: 'criteo',
          adUnitCode: 'bid-123',
          mediaTypes: {
            banner: {
              sizes: [[728, 90]]
            }
          },
          params: {
            zoneId: 123,
            ext: {
              bidfloor: 0.75
            }
          },
          ortb2Imp: {
            ext: {
              data: {
                someContextAttribute: 'abc'
              }
            }
          }
        },
      ];

      const ortb2 = {
        site: siteData,
        user: userData
      };

      const ortbRequest = spec.buildRequests(bidRequests, await addFPDToBidderRequest({...bidderRequest, ortb2})).data;
      expect(ortbRequest.user).to.deep.equal({...userData, ext: {...userData.ext, consent: 'consentDataString'}});
      expect(ortbRequest.site).to.deep.equal({
        ...siteData,
        page: refererUrl,
        domain: 'criteo.com',
        publisher: {...ortbRequest.site.publisher, domain: 'criteo.com'}
      });
      expect(ortbRequest.imp[0].ext.bidfloor).to.equal(0.75);
      expect(ortbRequest.imp[0].ext.data.someContextAttribute).to.equal('abc')
    });

    it('should properly build a request when coppa flag is true', async function () {
      const bidRequests = [];
      const bidderRequest = {};
      config.setConfig({coppa: true});
      const ortbRequest = spec.buildRequests(bidRequests, await addFPDToBidderRequest(bidderRequest)).data;
      expect(ortbRequest.regs.coppa).to.equal(1);
    });

    it('should properly build a request when coppa flag is false', async function () {
      const bidRequests = [];
      const bidderRequest = {};
      config.setConfig({coppa: false});
      const ortbRequest = spec.buildRequests(bidRequests, await addFPDToBidderRequest(bidderRequest)).data;
      expect(ortbRequest.regs.coppa).to.equal(0);
    });

    it('should properly build a request when coppa flag is not defined', async function () {
      const bidRequests = [];
      const bidderRequest = {};
      const ortbRequest = spec.buildRequests(bidRequests, await addFPDToBidderRequest(bidderRequest)).data;
      expect(ortbRequest.regs?.coppa).to.be.undefined;
    });

    it('should properly build a banner request with floors', async function () {
      const bidRequests = [
        {
          bidder: 'criteo',
          adUnitCode: 'bid-123',
          mediaTypes: {
            banner: {
              sizes: [[300, 250], [728, 90]]
            }
          },
          params: {
            networkId: 456,
          },

          getFloor: inputParams => {
            if (inputParams.mediaType === BANNER && inputParams.size[0] === 300 && inputParams.size[1] === 250) {
              return {
                currency: 'USD',
                floor: 1.0
              };
            } else if (inputParams.mediaType === BANNER && inputParams.size[0] === 728 && inputParams.size[1] === 90) {
              return {
                currency: 'USD',
                floor: 2.0
              };
            } else {
              return {}
            }
          }
        },
      ];
      const bidderRequest = {};
      const ortbRequest = spec.buildRequests(bidRequests, await addFPDToBidderRequest(bidderRequest)).data;
      expect(ortbRequest.imp[0].ext.floors).to.deep.equal({
        'banner': {
          '300x250': {'currency': 'USD', 'floor': 1},
          '728x90': {'currency': 'USD', 'floor': 2}
        }
      });
    });

    it('should properly build a request with static floors', async function () {
      const bidRequests = [
        {
          bidder: 'criteo',
          adUnitCode: 'bid-123',
          mediaTypes: {
            banner: {
              sizes: [[300, 250], [728, 90]]
            }
          },
          params: {
            networkId: 456,
            bidFloor: 1,
            bidFloorCur: 'EUR'
          },
        },
      ];
      const bidderRequest = {};
      const ortbRequest = spec.buildRequests(bidRequests, await addFPDToBidderRequest(bidderRequest)).data;
      expect(ortbRequest.imp[0].ext.floors).to.deep.equal({
        'banner': {
          '300x250': {'currency': 'EUR', 'floor': 1},
          '728x90': {'currency': 'EUR', 'floor': 1}
        }
      });
    });

    it('should properly build a video request with several player sizes with floors', async function () {
      const bidRequests = [
        {
          bidder: 'criteo',
          adUnitCode: 'bid-123',
          mediaTypes: {
            video: {
              playerSize: [[300, 250], [728, 90]]
            }
          },
          params: {
            networkId: 456,
          },

          getFloor: inputParams => {
            if (inputParams.mediaType === VIDEO && inputParams.size[0] === 300 && inputParams.size[1] === 250) {
              return {
                currency: 'USD',
                floor: 1.0
              };
            } else if (inputParams.mediaType === VIDEO && inputParams.size[0] === 728 && inputParams.size[1] === 90) {
              return {
                currency: 'USD',
                floor: 2.0
              };
            } else {
              return {}
            }
          }
        },
      ];
      const bidderRequest = {};
      const ortbRequest = spec.buildRequests(bidRequests, await addFPDToBidderRequest(bidderRequest)).data;
      expect(ortbRequest.imp[0].ext.floors).to.deep.equal({
        'video': {
          '300x250': {'currency': 'USD', 'floor': 1},
          '728x90': {'currency': 'USD', 'floor': 2}
        }
      });
    });

    if (FEATURES.VIDEO && FEATURES.NATIVE) {
      it('should properly build a multi format request with floors', async function () {
        const bidRequests = [
          {
            bidder: 'criteo',
            adUnitCode: 'bid-123',
            mediaTypes: {
              banner: {
                sizes: [[300, 250], [728, 90]]
              },
              video: {
                playerSize: [640, 480],
              },
              native: {}
            },
            params: {
              networkId: 456,
            },
            ortb2Imp: {
              ext: {
                data: {
                  someContextAttribute: 'abc'
                }
              }
            },

            getFloor: inputParams => {
              if (inputParams.mediaType === BANNER && inputParams.size[0] === 300 && inputParams.size[1] === 250) {
                return {
                  currency: 'USD',
                  floor: 1.0
                };
              } else if (inputParams.mediaType === BANNER && inputParams.size[0] === 728 && inputParams.size[1] === 90) {
                return {
                  currency: 'USD',
                  floor: 2.0
                };
              } else if (inputParams.mediaType === VIDEO && inputParams.size[0] === 640 && inputParams.size[1] === 480) {
                return {
                  currency: 'EUR',
                  floor: 3.2
                };
              } else if (inputParams.mediaType === NATIVE && inputParams.size === '*') {
                return {
                  currency: 'YEN',
                  floor: 4.99
                };
              } else {
                return {}
              }
            }
          },
        ];
        const bidderRequest = {};
        const ortbRequest = spec.buildRequests(bidRequests, await addFPDToBidderRequest(bidderRequest)).data;
        expect(ortbRequest.imp[0].banner).not.to.be.null;
        expect(ortbRequest.imp[0].video).not.to.be.null;
        expect(ortbRequest.imp[0].native.request_native).not.to.be.null;
        expect(ortbRequest.imp[0].ext.data.someContextAttribute).to.deep.equal('abc');
        expect(ortbRequest.imp[0].ext.floors).to.deep.equal({
          'banner': {
            '300x250': {'currency': 'USD', 'floor': 1},
            '728x90': {'currency': 'USD', 'floor': 2}
          },
          'video': {
            '640x480': {'currency': 'EUR', 'floor': 3.2}
          },
          'native': {
            '*': {'currency': 'YEN', 'floor': 4.99}
          }
        });
      });
    }

    it('should properly build a request when imp.rwdd is present', async function () {
      const bidderRequest = {};
      const bidRequests = [
        {
          bidder: 'criteo',
          adUnitCode: 'bid-123',
          mediaTypes: {
            banner: {
              sizes: [[728, 90]]
            }
          },
          params: {
            zoneId: 123
          },
          ortb2Imp: {
            rwdd: 1
          }
        },
      ];

      const ortbRequest = spec.buildRequests(bidRequests, await addFPDToBidderRequest(bidderRequest)).data;
      expect(ortbRequest.imp[0].ext.rwdd).to.equal(1);
    });

    it('should properly build a request when imp.rwdd is false', async function () {
      const bidderRequest = {};
      const bidRequests = [
        {
          bidder: 'criteo',
          adUnitCode: 'bid-123',
          mediaTypes: {
            banner: {
              sizes: [[728, 90]]
            }
          },
          params: {
            zoneId: 123
          },
          ortb2Imp: {
            rwdd: 0
          }
        },
      ];

      const ortbRequest = spec.buildRequests(bidRequests, await addFPDToBidderRequest(bidderRequest)).data;
      expect(ortbRequest.imp[0].ext?.rwdd).to.equal(0);
    });

    it('should properly build a request when FLEDGE is enabled', async function () {
      const bidderRequest = {
        paapi: {
          enabled: true
        }
      };
      const bidRequests = [
        {
          bidder: 'criteo',
          adUnitCode: 'bid-123',
          mediaTypes: {
            banner: {
              sizes: [[728, 90]]
            }
          },
          params: {
            zoneId: 123
          },
          ortb2Imp: {
            ext: {
              igs: {
                ae: 1
              }
            }
          }
        },
      ];

      const ortbRequest = spec.buildRequests(bidRequests, await addFPDToBidderRequest(bidderRequest)).data;
      expect(ortbRequest.imp[0].ext.igs.ae).to.equal(1);
    });

    it('should properly build a request when FLEDGE is disabled', async function () {
      const bidderRequest = {
        paapi: {
          enabled: false
        },
      };
      const bidRequests = [
        {
          bidder: 'criteo',
          adUnitCode: 'bid-123',
          mediaTypes: {
            banner: {
              sizes: [[728, 90]]
            }
          },
          params: {
            zoneId: 123
          },
          ortb2Imp: {
            ext: {
              igs: {
                ae: 1
              }
            }
          }
        },
      ];

      const ortbRequest = spec.buildRequests(bidRequests, await addFPDToBidderRequest(bidderRequest)).data;
      expect(ortbRequest.imp[0].ext.igs?.ae).to.be.undefined;
    });

    it('should properly transmit the pubid and slot uid if available', async function () {
      const bidderRequest = {
        ortb2: {
          site: {
            publisher: {
              id: 'pub-777'
            }
          }
        }
      };
      const bidRequests = [
        {
          bidder: 'criteo',
          adUnitCode: 'bid-123',
          ortb2Imp: {
            ext: {
              tid: 'transaction-123',
            },
          },
          mediaTypes: {
            banner: {
              sizes: [[728, 90]]
            }
          },
          params: {
            zoneId: 123,
          },
        },
        {
          bidder: 'criteo',
          adUnitCode: 'bid-234',
          ortb2Imp: {
            ext: {
              tid: 'transaction-234',
            },
          },
          mediaTypes: {
            banner: {
              sizes: [[300, 250], [728, 90]]
            }
          },
          params: {
            networkId: 456,
            pubid: 'pub-888',
            uid: 888
          },
        },
      ];
      const request = spec.buildRequests(bidRequests, await addFPDToBidderRequest(bidderRequest));
      const ortbRequest = request.data;
      expect(ortbRequest.site.publisher.id).to.equal('pub-888');
      expect(ortbRequest.imp[0].ext.bidder.uid).to.be.undefined;
      expect(ortbRequest.imp[1].ext.bidder.uid).to.equal(888);
    });

    it('should properly transmit device.ext.cdep if available', async function () {
      const bidderRequest = {
        ortb2: {
          device: {
            ext: {
              cdep: 'cookieDeprecationLabel'
            }
          }
        }
      };
      const bidRequests = [];
      const request = spec.buildRequests(bidRequests, await addFPDToBidderRequest(bidderRequest));
      const ortbRequest = request.data;
      expect(ortbRequest.device.ext.cdep).to.equal('cookieDeprecationLabel');
    });
  });

  describe('interpretResponse', function () {
    const refererUrl = 'https://criteo.com?pbt_debug=1&pbt_nolog=1';
    const bidderRequest = {
      refererInfo: {
        page: refererUrl,
        topmostLocation: refererUrl
      },
      timeout: 3000,
      gdprConsent: {
        gdprApplies: true,
        consentString: 'consentDataString',
        vendorData: {
          vendorConsents: {
            '91': 1
          },
        },
        apiVersion: 1,
      },
    };

    function mockResponse(winningBidId, mediaType) {
      return {
        id: 'test-requestId',
        seatbid: [
          {
            seat: 'criteo',
            bid: [
              {
                id: 'test-bidderId',
                impid: winningBidId,
                price: 1.23,
                adomain: ['criteo.com'],
                bundle: '',
                iurl: 'http://some_image/',
                cid: '123456',
                crid: 'test-crId',
                dealid: 'deal-code',
                w: 728,
                h: 90,
                adm: 'test-ad',
                adm_native: mediaType === NATIVE ? {
                  ver: '1.2',
                  assets: [
                    {
                      id: 10,
                      title: {
                        text: 'Some product'
                      }
                    },
                    {
                      id: 11,
                      img: {
                        type: 3,
                        url: 'https://main_image_url.com',
                        w: 400,
                        h: 400
                      }
                    },
                    {
                      id: 12,
                      data: {
                        value: 'Some product'
                      }
                    },
                    {
                      id: 13,
                      data: {
                        value: '1,499 TL'
                      }
                    },
                    {
                      id: 15,
                      data: {
                        value: 'CTA'
                      },
                      link: {
                        url: 'https://cta_url.com'
                      }
                    },
                    {
                      id: 17,
                      img: {
                        type: 1,
                        url: 'https://main_image_url.com',
                        w: 200,
                        h: 200
                      },
                      link: {
                        url: 'https://icon_image_url.com'
                      }
                    },
                    {
                      id: 16,
                      data: {
                        value: 'Some brand'
                      }
                    }
                  ],
                  eventtrackers: [
                    {
                      event: 1,
                      method: 1,
                      url: 'https://eventtrackers.com'
                    },
                    {
                      event: 1,
                      method: 1,
                      url: 'https://test_in_isolation.criteo.com/tpd?dd=HTlW9l9xTEZqRHVlSHFiSWx5Q2VQMlEwSTJhNCUyQkxNazQ1Y29LR3ZmS2VTSDFsUGdkRHNoWjQ2UWp0SGtVZ1RTbHI0TFRpTlVqNWxiUkZOeGVFNjVraW53R0loRVJQNDJOY2R1eWxVdjBBQ1BEdVFvTyUyRlg3aWJaeUFha3UyemNNVGpmJTJCS1prc0FwRjZRJTJCQ2dpaFBJeVhZRmQlMkZURVZocUFRdm03OTdFZHZSbURNZWt4Uzh2M1NSUUxmTmhaTnNnRXd4VkZlOTdJOXdnNGZjaVolMkZWYmdYVjJJMkQ0eGxQaFIwQmVtWk1sQ09tNXlGY0Nwc09GTDladzExJTJGVExGNXJsdGpneERDeTMlMkJuNUlUcEU4NDFLMTZPc2ZoWFUwMmpGbDFpVjBPZUVtTlEwaWNOeHRyRFYyenRKd0lpJTJGTTElMkY1WGZ3Smo3aTh0bUJzdzZRdlZUSXppanNkamo3ekZNZjhKdjl2VDJ5eHV1YnVzdmdRdk5iWnprNXVFMVdmbGs0QU1QY0ozZQ'
                    }
                  ],
                  privacy: 'https://cta_url.com',
                  ext: {
                    privacy: {
                      imageurl: 'https://icon_image_url.com',
                      clickurl: 'https://cta_url.com',
                      longlegaltext: ''
                    }
                  }
                } : undefined,
                ext: {
                  mediatype: mediaType,
                  displayurl: mediaType === VIDEO ? 'http://test-ad' : undefined,
                  dsa: {
                    adrender: 1
                  },
                  meta: {
                    networkName: 'Criteo'
                  },
                  videoPlayerType: mediaType === VIDEO ? 'RadiantMediaPlayer' : undefined,
                  videoPlayerConfig: mediaType === VIDEO ? {} : undefined,
                  cur: 'CUR'
                }
              }
            ]
          }
        ]
      };
    }

    it('should return an empty array when parsing an empty bid response', async function () {
      const bidRequests = [];
      const response = {};
      const request = spec.buildRequests(bidRequests, await addFPDToBidderRequest(bidderRequest));
      const bids = spec.interpretResponse(response, request);
      expect(bids).to.have.lengthOf(0);
    });

    it('should return an empty array when parsing a well-formed no bid response', async function () {
      const bidRequests = [];
      const response = {seatbid: []};
      const request = spec.buildRequests(bidRequests, await addFPDToBidderRequest(bidderRequest));
      const bids = spec.interpretResponse({body: response}, request);
      expect(bids).to.have.lengthOf(0);
    });

    it('should properly parse a banner bid response', async function () {
      const bidRequests = [{
        adUnitCode: 'test-requestId',
        bidId: 'test-bidId',
        mediaTypes: {
          banner: {
            sizes: [[728, 90]]
          }
        },
        params: {
          networkId: 456,
        }
      }];
      const response = mockResponse('test-bidId', BANNER);
      const request = spec.buildRequests(bidRequests, await addFPDToBidderRequest(bidderRequest));
      const bids = spec.interpretResponse({body: response}, request);
      expect(bids).to.have.lengthOf(1);
      expect(bids[0].mediaType).to.equal(BANNER);
      expect(bids[0].requestId).to.equal('test-bidId');
      expect(bids[0].seatBidId).to.equal('test-bidderId')
      expect(bids[0].cpm).to.equal(1.23);
      expect(bids[0].currency).to.equal('CUR');
      expect(bids[0].width).to.equal(728);
      expect(bids[0].height).to.equal(90);
      expect(bids[0].ad).to.equal('test-ad');
      expect(bids[0].creativeId).to.equal('test-crId');
      expect(bids[0].dealId).to.equal('deal-code');
      expect(bids[0].meta.advertiserDomains[0]).to.equal('criteo.com');
      expect(bids[0].meta.networkName).to.equal('Criteo');
      expect(bids[0].meta.dsa.adrender).to.equal(1);
    });

    if (FEATURES.VIDEO) {
      it('should properly parse a bid response with a video', async function () {
        const bidRequests = [{
          adUnitCode: 'test-requestId',
          bidId: 'test-bidId',
          mediaTypes: {
            video: {
              context: 'instream',
              mimes: ['video/mpeg'],
              playerSize: [640, 480],
              protocols: [5, 6],
              maxduration: 30,
              api: [1, 2]
            }
          },
          params: {
            zoneId: 123,
          },
        }];
        const response = mockResponse('test-bidId', VIDEO);
        const request = spec.buildRequests(bidRequests, await addFPDToBidderRequest(bidderRequest));
        const bids = spec.interpretResponse({body: response}, request);
        expect(bids).to.have.lengthOf(1);
        expect(bids[0].mediaType).to.equal(VIDEO);
        expect(bids[0].requestId).to.equal('test-bidId');
        expect(bids[0].seatBidId).to.equal('test-bidderId')
        expect(bids[0].cpm).to.equal(1.23);
        expect(bids[0].currency).to.equal('CUR');
        expect(bids[0].vastUrl).to.equal('http://test-ad');
        expect(bids[0].vastXml).to.equal('test-ad');
        expect(bids[0].playerWidth).to.equal(640);
        expect(bids[0].playerHeight).to.equal(480);
        expect(bids[0].renderer).to.equal(undefined);
      });
    }

    if (FEATURES.VIDEO) {
      it('should properly parse a bid response with an outstream video', async function () {
        const bidRequests = [{
          adUnitCode: 'test-requestId',
          bidId: 'test-bidId',
          mediaTypes: {
            video: {
              context: 'outstream',
              mimes: ['video/mpeg'],
              playerSize: [640, 480],
              protocols: [5, 6],
              maxduration: 30,
              api: [1, 2]
            }
          },
          params: {
            networkId: 456,
          },
        }];
        const response = mockResponse('test-bidId', VIDEO);
        const request = spec.buildRequests(bidRequests, await addFPDToBidderRequest(bidderRequest));
        const bids = spec.interpretResponse({body: response}, request);
        expect(bids).to.have.lengthOf(1);
        expect(bids[0].mediaType).to.equal(VIDEO);
        expect(bids[0].requestId).to.equal('test-bidId');
        expect(bids[0].seatBidId).to.equal('test-bidderId')
        expect(bids[0].cpm).to.equal(1.23);
        expect(bids[0].currency).to.equal('CUR');
        expect(bids[0].vastUrl).to.equal('http://test-ad');
        expect(bids[0].vastXml).to.equal('test-ad');
        expect(bids[0].playerWidth).to.equal(640);
        expect(bids[0].playerHeight).to.equal(480);
        expect(bids[0].renderer.url).to.equal('https://static.criteo.net/js/ld/publishertag.renderer.js');
        expect(typeof bids[0].renderer.config.documentResolver).to.equal('function');
        expect(typeof bids[0].renderer._render).to.equal('function');
      });
    }

    if (FEATURES.NATIVE) {
      it('should properly parse a native bid response', async function () {
        const bidRequests = [{
          adUnitCode: 'test-requestId',
          bidId: 'test-bidId',
          params: {
            zoneId: '123',
          },
          native: true,
        }];
        const response = mockResponse('test-bidId', NATIVE);
        const request = spec.buildRequests(bidRequests, await addFPDToBidderRequest(bidderRequest));
        const bids = spec.interpretResponse({body: response}, request);
        expect(bids).to.have.lengthOf(1);
        expect(bids[0].mediaType).to.equal(NATIVE);
        expect(bids[0].requestId).to.equal('test-bidId');
        expect(bids[0].seatBidId).to.equal('test-bidderId')
        expect(bids[0].cpm).to.equal(1.23);
        expect(bids[0].currency).to.equal('CUR');
        expect(bids[0].width).to.equal(728);
        expect(bids[0].height).to.equal(90);
        expect(bids[0].ad).to.equal(undefined);
        expect(bids[0].native.ortb).not.to.be.null;
        expect(bids[0].native.ortb).to.equal(response.seatbid[0].bid[0].adm); // adm_native field was moved to adm
        expect(bids[0].creativeId).to.equal('test-crId');
        expect(bids[0].dealId).to.equal('deal-code');
        expect(bids[0].meta.advertiserDomains[0]).to.equal('criteo.com');
        expect(bids[0].meta.networkName).to.equal('Criteo');
        expect(bids[0].meta.dsa.adrender).to.equal(1);
      });
    }

    it('should properly parse a bid response when banner win with twin ad units', async function () {
      const bidRequests = [{
        adUnitCode: 'test-requestId',
        bidId: 'test-bidId',
        mediaTypes: {
          video: {
            context: 'instream',
            mimes: ['video/mpeg'],
            playerSize: [640, 480],
            protocols: [5, 6],
            maxduration: 30,
            api: [1, 2]
          }
        },
        params: {
          networkId: 456,
        },
      }, {
        adUnitCode: 'test-requestId',
        bidId: 'test-bidId2',
        mediaTypes: {
          banner: {
            sizes: [[728, 90]]
          }
        },
        params: {
          networkId: 456,
        }
      }];
      const response = mockResponse('test-bidId2', BANNER);
      const request = spec.buildRequests(bidRequests, await addFPDToBidderRequest(bidderRequest));
      const bids = spec.interpretResponse({body: response}, request);
      expect(bids).to.have.lengthOf(1);
      expect(bids[0].mediaType).to.equal(BANNER);
      expect(bids[0].requestId).to.equal('test-bidId2');
      expect(bids[0].seatBidId).to.equal('test-bidderId')
      expect(bids[0].cpm).to.equal(1.23);
      expect(bids[0].currency).to.equal('CUR');
      expect(bids[0].width).to.equal(728);
      expect(bids[0].height).to.equal(90);
      expect(bids[0].ad).to.equal('test-ad');
      expect(bids[0].creativeId).to.equal('test-crId');
      expect(bids[0].dealId).to.equal('deal-code');
      expect(bids[0].meta.advertiserDomains[0]).to.equal('criteo.com');
      expect(bids[0].meta.networkName).to.equal('Criteo');
      expect(bids[0].meta.dsa.adrender).to.equal(1);
    });

    if (FEATURES.VIDEO) {
      it('should properly parse a bid response when video win with twin ad units', async function () {
        const bidRequests = [{
          adUnitCode: 'test-requestId',
          bidId: 'test-bidId',
          mediaTypes: {
            video: {
              context: 'instream',
              mimes: ['video/mpeg'],
              playerSize: [640, 480],
              protocols: [5, 6],
              maxduration: 30,
              api: [1, 2]
            }
          },
          params: {
            zoneId: '123'
          },
        }, {
          adUnitCode: 'test-requestId',
          bidId: 'test-bidId2',
          mediaTypes: {
            banner: {
              sizes: [[728, 90]]
            }
          },
          params: {
            networkId: 456,
          }
        }];
        const response = mockResponse('test-bidId', VIDEO);
        const request = spec.buildRequests(bidRequests, await addFPDToBidderRequest(bidderRequest));
        const bids = spec.interpretResponse({body: response}, request);
        expect(bids).to.have.lengthOf(1);
        expect(bids[0].mediaType).to.equal(VIDEO);
        expect(bids[0].requestId).to.equal('test-bidId');
        expect(bids[0].seatBidId).to.equal('test-bidderId')
        expect(bids[0].cpm).to.equal(1.23);
        expect(bids[0].currency).to.equal('CUR');
        expect(bids[0].vastUrl).to.equal('http://test-ad');
        expect(bids[0].vastXml).to.equal('test-ad');
        expect(bids[0].playerWidth).to.equal(640);
        expect(bids[0].playerHeight).to.equal(480);
        expect(bids[0].renderer).to.equal(undefined);
      });
    }

    if (FEATURES.NATIVE) {
      it('should properly parse a bid response when native win with twin ad units', async function () {
        const bidRequests = [{
          adUnitCode: 'test-requestId',
          bidId: 'test-bidId',
          mediaTypes: {
            native: {}
          },
          params: {
            networkId: 456,
          },
        }, {
          adUnitCode: 'test-requestId',
          bidId: 'test-bidId2',
          mediaTypes: {
            banner: {
              sizes: [[728, 90]]
            }
          },
          params: {
            networkId: 456,
          }
        }];
        const response = mockResponse('test-bidId', NATIVE);
        const request = spec.buildRequests(bidRequests, await addFPDToBidderRequest(bidderRequest));
        const bids = spec.interpretResponse({body: response}, request);
        expect(bids).to.have.lengthOf(1);
        expect(bids[0].mediaType).to.equal(NATIVE);
        expect(bids[0].requestId).to.equal('test-bidId');
        expect(bids[0].seatBidId).to.equal('test-bidderId')
        expect(bids[0].cpm).to.equal(1.23);
        expect(bids[0].currency).to.equal('CUR');
        expect(bids[0].width).to.equal(728);
        expect(bids[0].height).to.equal(90);
        expect(bids[0].ad).to.equal(undefined);
        expect(bids[0].native.ortb).not.to.be.null;
        expect(bids[0].native.ortb).to.equal(response.seatbid[0].bid[0].adm); // adm_native field was moved to adm
        expect(bids[0].creativeId).to.equal('test-crId');
        expect(bids[0].dealId).to.equal('deal-code');
        expect(bids[0].meta.advertiserDomains[0]).to.equal('criteo.com');
        expect(bids[0].meta.networkName).to.equal('Criteo');
        expect(bids[0].meta.dsa.adrender).to.equal(1);
      });
    }

    if (FEATURES.NATIVE) {
      it('should warn only once if sendTargetingKeys set to true on required fields for native bidRequest', async () => {
        const bidRequests = [
          {
            bidder: 'criteo',
            adUnitCode: 'bid-123',
            mediaTypes: {
              native: {}
            },
            nativeOrtbRequest: {
              assets: [{
                required: 1,
                id: 1,
                img: {
                  type: 3,
                  wmin: 100,
                  hmin: 100,
                }
              }]
            },
            transactionId: 'transaction-123',
            sizes: [[728, 90]],
            params: {
              zoneId: 123,
              publisherSubId: '123'
            },
          },
          {
            bidder: 'criteo',
            adUnitCode: 'bid-456',
            mediaTypes: {
              native: {}
            },
            nativeOrtbRequest: {
              assets: [{
                required: 1,
                id: 1,
                img: {
                  type: 3,
                  wmin: 100,
                  hmin: 100,
                }
              }]
            },
            transactionId: 'transaction-456',
            sizes: [[728, 90]],
            params: {
              zoneId: 456,
              publisherSubId: '456'
            },
          },
        ];

        const nativeParamsWithSendTargetingKeys = [
          {
            nativeParams: {
              image: {
                sendTargetingKeys: true
              },
            }
          },
          {
            nativeParams: {
              icon: {
                sendTargetingKeys: true
              },
            }
          },
          {
            nativeParams: {
              clickUrl: {
                sendTargetingKeys: true
              },
            }
          },
          {
            nativeParams: {
              displayUrl: {
                sendTargetingKeys: true
              },
            }
          },
          {
            nativeParams: {
              privacyLink: {
                sendTargetingKeys: true
              },
            }
          },
          {
            nativeParams: {
              privacyIcon: {
                sendTargetingKeys: true
              },
            }
          }
        ];

        utilsMock.expects('logWarn')
          .withArgs('Criteo: all native assets containing URL should be sent as placeholders with sendId(icon, image, clickUrl, displayUrl, privacyLink, privacyIcon)')
          .exactly(nativeParamsWithSendTargetingKeys.length * bidRequests.length);
        for (const nativeParams of nativeParamsWithSendTargetingKeys) {
          let transformedBidRequests = {...bidRequests};
          transformedBidRequests = [Object.assign(transformedBidRequests[0], nativeParams), Object.assign(transformedBidRequests[1], nativeParams)];
          spec.buildRequests(transformedBidRequests, await addFPDToBidderRequest(bidderRequest));
        }
        utilsMock.verify();
      });
    }

    it('should properly parse a bid response with FLEDGE auction configs', async function () {
      let auctionConfig1 = {
        auctionSignals: {},
        decisionLogicUrl: 'https://grid-mercury.criteo.com/fledge/decision',
        interestGroupBuyers: ['https://first-buyer-domain.com', 'https://second-buyer-domain.com'],
        perBuyerSignals: {
          'https://first-buyer-domain.com': {
            foo: 'bar',
          },
          'https://second-buyer-domain.com': {
            foo: 'baz'
          },
        },
        perBuyerTimeout: {
          '*': 500,
          'buyer1': 100,
          'buyer2': 200
        },
        perBuyerGroupLimits: {
          '*': 60,
          'buyer1': 300,
          'buyer2': 400
        },
        seller: 'https://seller-domain.com',
        sellerTimeout: 500,
        sellerSignals: {
          foo: 'bar',
          foo2: 'bar2',
          floor: 1,
          currency: 'USD',
          perBuyerTimeout: {
            'buyer1': 100,
            'buyer2': 200
          },
          perBuyerGroupLimits: {
            'buyer1': 300,
            'buyer2': 400
          },
        },
        sellerCurrency: 'USD',
      };
      let auctionConfig2 = {
        auctionSignals: {},
        decisionLogicUrl: 'https://grid-mercury.criteo.com/fledge/decision',
        interestGroupBuyers: ['https://first-buyer-domain.com', 'https://second-buyer-domain.com'],
        perBuyerSignals: {
          'https://first-buyer-domain.com': {
            foo: 'bar',
          },
          'https://second-buyer-domain.com': {
            foo: 'baz'
          },
        },
        perBuyerTimeout: {
          '*': 500,
          'buyer1': 100,
          'buyer2': 200
        },
        perBuyerGroupLimits: {
          '*': 60,
          'buyer1': 300,
          'buyer2': 400
        },
        seller: 'https://seller-domain.com',
        sellerTimeout: 500,
        sellerSignals: {
          foo: 'bar',
          floor: 1,
          perBuyerTimeout: {
            'buyer1': 100,
            'buyer2': 200
          },
          perBuyerGroupLimits: {
            'buyer1': 300,
            'buyer2': 400
          },
        },
        sellerCurrency: '???'
      };
      const bidRequests = [
        {
          bidId: 'test-bidId',
          bidder: 'criteo',
          adUnitCode: 'bid-123',
          transactionId: 'transaction-123',
          mediaTypes: {
            banner: {
              sizes: [[728, 90]]
            }
          },
          params: {
            bidFloor: 1,
            bidFloorCur: 'EUR'
          }
        },
        {
          bidId: 'test-bidId-2',
          bidder: 'criteo',
          adUnitCode: 'bid-123',
          transactionId: 'transaction-123',
          mediaTypes: {
            banner: {
              sizes: [[728, 90]]
            }
          },
          params: {
            bidFloor: 1,
            bidFloorCur: 'EUR'
          }
        },
      ];
      const response = {
        ext: {
          igi: [{
            impid: 'test-bidId',
            igs: [{
              impid: 'test-bidId',
              bidId: 'test-bidId',
              config: auctionConfig1
            }]
          }, {
            impid: 'test-bidId-2',
            igs: [{
              impid: 'test-bidId-2',
              bidId: 'test-bidId-2',
              config: auctionConfig2
            }]
          }]
        },
      };
      const request = spec.buildRequests(bidRequests, await addFPDToBidderRequest(bidderRequest));
      const interpretedResponse = spec.interpretResponse({body: response}, request);
      expect(interpretedResponse).to.have.property('bids');
      expect(interpretedResponse).to.have.property('paapi');
      expect(interpretedResponse.bids).to.have.lengthOf(0);
      expect(interpretedResponse.paapi).to.have.lengthOf(2);
      expect(interpretedResponse.paapi[0]).to.deep.equal({
        bidId: 'test-bidId',
        impid: 'test-bidId',
        config: auctionConfig1,
      });
      expect(interpretedResponse.paapi[1]).to.deep.equal({
        bidId: 'test-bidId-2',
        impid: 'test-bidId-2',
        config: auctionConfig2,
      });
    });

    [{
      hasBidResponseLevelPafData: true,
      hasBidResponseBidLevelPafData: true,
      shouldContainsBidMetaPafData: true
    },
    {
      hasBidResponseLevelPafData: false,
      hasBidResponseBidLevelPafData: true,
      shouldContainsBidMetaPafData: false
    },
    {
      hasBidResponseLevelPafData: true,
      hasBidResponseBidLevelPafData: false,
      shouldContainsBidMetaPafData: false
    },
    {
      hasBidResponseLevelPafData: false,
      hasBidResponseBidLevelPafData: false,
      shouldContainsBidMetaPafData: false
    }].forEach(testCase =>
      it('should properly forward or not meta paf data', async () => {
        const bidPafContentId = 'abcdef';
        const pafTransmission = {
          version: '12'
        };
        const bidRequests = [{
          bidId: 'test-bidId',
          adUnitCode: 'adUnitId',
          sizes: [[300, 250]],
          params: {
            networkId: 456,
          }
        }];
        const response = {
          id: 'test-requestId',
          seatbid: [{
            seat: 'criteo',
            bid: [
              {
                id: 'test-bidderId',
                impid: 'test-bidId',
                w: 728,
                h: 90,
                ext: {
                  mediatype: BANNER,
                  paf: testCase.hasBidResponseBidLevelPafData ? {
                    content_id: bidPafContentId
                  } : undefined
                }
              }
            ]
          }],
          ext: (testCase.hasBidResponseLevelPafData ? {
            paf: {
              transmission: pafTransmission
            }
          } : undefined)
        };

        const request = spec.buildRequests(bidRequests, await addFPDToBidderRequest(bidderRequest));
        const bids = spec.interpretResponse({body: response}, request);

        expect(bids).to.have.lengthOf(1);

        const expectedBidMetaPafData = {
          paf: {
            content_id: bidPafContentId,
            transmission: pafTransmission
          }
        };

        if (testCase.shouldContainsBidMetaPafData) {
          expect(bids[0].meta).to.deep.equal(expectedBidMetaPafData);
        } else {
          expect(bids[0].meta).not.to.deep.equal(expectedBidMetaPafData);
        }
      })
    )
  });

  describe('when pubtag prebid adapter is not available', function () {
    it('should not warn if sendId is provided on required fields for native bidRequest', async () => {
      const bidderRequest = {};
      const bidRequestsWithSendId = [
        {
          bidder: 'criteo',
          adUnitCode: 'bid-123',
          sizes: [[728, 90]],
          mediaTypes: {
            native: {}
          },
          nativeOrtbRequest: {
            assets: [{
              required: 1,
              id: 1,
              img: {
                type: 3,
                wmin: 100,
                hmin: 100,
              }
            }]
          },
          params: {
            zoneId: 123,
            publisherSubId: '123'
          },
          nativeParams: {
            image: {
              sendId: true
            },
            icon: {
              sendId: true
            },
            clickUrl: {
              sendId: true
            },
            displayUrl: {
              sendId: true
            },
            privacyLink: {
              sendId: true
            },
            privacyIcon: {
              sendId: true
            }
          }
        }
      ];

      utilsMock.expects('logWarn').withArgs('Criteo: all native assets containing URL should be sent as placeholders with sendId(icon, image, clickUrl, displayUrl, privacyLink, privacyIcon)').never();
      const request = spec.buildRequests(bidRequestsWithSendId, await addFPDToBidderRequest(bidderRequest));
      utilsMock.verify();
    });

    it('should warn only once if sendId is not provided on required fields for native bidRequest', async () => {
      const bidderRequest = {};
      const bidRequests = [
        {
          bidder: 'criteo',
          adUnitCode: 'bid-123',
          mediaTypes: {
            native: {}
          },
          nativeOrtbRequest: {
            assets: [{
              required: 1,
              id: 1,
              img: {
                type: 3,
                wmin: 100,
                hmin: 100,
              }
            }]
          },
          params: {
            zoneId: 123,
            publisherSubId: '123'
          },
        },
        {
          bidder: 'criteo',
          adUnitCode: 'bid-456',
          transactionId: 'transaction-456',
          mediaTypes: {
            native: {}
          },
          nativeOrtbRequest: {
            assets: [{
              required: 1,
              id: 1,
              img: {
                type: 3,
                wmin: 100,
                hmin: 100,
              }
            }]
          },
          params: {
            zoneId: 456,
            publisherSubId: '456'
          },
        },
      ];

      const nativeParamsWithoutSendId = [
        {
          nativeParams: {
            image: {
              sendId: false
            },
          }
        },
        {
          nativeParams: {
            icon: {
              sendId: false
            },
          }
        },
        {
          nativeParams: {
            clickUrl: {
              sendId: false
            },
          }
        },
        {
          nativeParams: {
            displayUrl: {
              sendId: false
            },
          }
        },
        {
          nativeParams: {
            privacyLink: {
              sendId: false
            },
          }
        },
        {
          nativeParams: {
            privacyIcon: {
              sendId: false
            },
          }
        }
      ];

      utilsMock.expects('logWarn')
        .withArgs('Criteo: all native assets containing URL should be sent as placeholders with sendId(icon, image, clickUrl, displayUrl, privacyLink, privacyIcon)')
        .exactly(nativeParamsWithoutSendId.length * bidRequests.length);
      for (const nativeParams of nativeParamsWithoutSendId) {
        let transformedBidRequests = {...bidRequests};
        transformedBidRequests = [Object.assign(transformedBidRequests[0], nativeParams), Object.assign(transformedBidRequests[1], nativeParams)];
        spec.buildRequests(transformedBidRequests, await addFPDToBidderRequest(bidderRequest));
      }
      utilsMock.verify();
    });
  });
});<|MERGE_RESOLUTION|>--- conflicted
+++ resolved
@@ -821,9 +821,6 @@
           params: {}
         },
       ];
-<<<<<<< HEAD
-      const request = spec.buildRequests(bidRequests, await addFPDToBidderRequest(bidderRequest));
-=======
       const br = {
         ...bidderRequest,
         ortb2: {
@@ -842,8 +839,7 @@
           }
         }
       }
-      const request = spec.buildRequests(bidRequests, syncAddFPDToBidderRequest(br));
->>>>>>> a42abddc
+      const request = spec.buildRequests(bidRequests, await addFPDToBidderRequest(br));
       const ortbRequest = request.data;
       expect(ortbRequest.user.ext.eids).to.deep.equal([
         {
