import {expect} from 'chai';
import {CONVERTER, spec} from 'modules/improvedigitalBidAdapter.js';
import {config} from 'src/config.js';
import {deepClone} from 'src/utils.js';
import {BANNER, NATIVE, VIDEO} from '../../../src/mediaTypes';
import {deepSetValue} from '../../../src/utils';
// load modules that register ORTB processors
import 'src/prebid.js';
import 'modules/currency.js';
import 'modules/userId/index.js';
import 'modules/multibid/index.js';
import 'modules/priceFloors.js';
import 'modules/consentManagementTcf.js';
import 'modules/consentManagementUsp.js';
import 'modules/schain.js';
import {decorateAdUnitsWithNativeParams} from '../../../src/native.js';
import {hook} from '../../../src/hook.js';
<<<<<<< HEAD
import {addFPDToBidderRequest} from '../../helpers/fpd.js';
=======
import * as prebidGlobal from 'src/prebidGlobal.js';
>>>>>>> a42abddc

describe('Improve Digital Adapter Tests', function () {
  const METHOD = 'POST';
  const AD_SERVER_BASE_URL = 'https://ad.360yield.com';
  const BASIC_ADS_BASE_URL = 'https://ad.360yield-basic.com';
  const PB_ENDPOINT = 'pb'; []
  const AD_SERVER_URL = `${AD_SERVER_BASE_URL}/${PB_ENDPOINT}`;
  const BASIC_ADS_URL = `${BASIC_ADS_BASE_URL}/${PB_ENDPOINT}`;
  const EXTEND_URL = 'https://pbs.360yield.com/openrtb2/auction';
  const IFRAME_SYNC_URL = 'https://hb.360yield.com/prebid-universal-creative/load-cookie.html';
  const INSTREAM_TYPE = 1;
  const OUTSTREAM_TYPE = 3;

  const simpleBidRequest = {
    bidder: 'improvedigital',
    params: {
      publisherId: 1234,
      placementId: 1053688
    },
    adUnitCode: 'div-gpt-ad-1499748733608-0',
    transactionId: 'f183e871-fbed-45f0-a427-c8a63c4c01eb',
    bidId: '33e9500b21129f',
    bidderRequestId: '2772c1e566670b',
    auctionId: '192721e36a0239',
    mediaTypes: {
      banner: {
        sizes: [[300, 250], [160, 600]]
      }
    },
    sizes: [[300, 250], [160, 600]]
  };

  const extendBidRequest = deepClone(simpleBidRequest);
  extendBidRequest.params.extend = true;

  const videoParams = {
    skip: 1,
    skipmin: 5,
    skipafter: 30
  }

  const instreamBidRequest = {
    bidder: 'improvedigital',
    params: {
      publisherId: 1234,
      placementId: 123456
    },
    adUnitCode: 'video1',
    transactionId: 'vf183e871-fbed-45f0-a427-c8a63c4c01eb',
    bidId: '33e9500b21129f',
    bidderRequestId: 'v2772c1e566670b',
    auctionId: 'v192721e36a0239',
    mediaTypes: {
      video: {
        context: 'instream',
        playerSize: [640, 480]
      }
    }
  };

  const outstreamBidRequest = deepClone(instreamBidRequest);
  outstreamBidRequest.mediaTypes = {
    video: {
      context: 'outstream',
      playerSize: [640, 480]
    }
  };

  const nativeBidRequest = deepClone(simpleBidRequest);
  nativeBidRequest.mediaTypes = { native: {} };
  nativeBidRequest.nativeParams = {
    title: {required: true},
    body: {required: true}
  };

  const multiFormatBidRequest = deepClone(simpleBidRequest);
  multiFormatBidRequest.mediaTypes = {
    banner: {
      sizes: [[300, 250], [160, 600]]
    },
    native: {},
    video: {
      context: 'outstream',
      playerSize: [640, 480]
    }
  };

  multiFormatBidRequest.nativeParams = {
    body: {
      required: true
    }
  };

  const bidderRequest = {
    ortb2: {
      source: {
        tid: 'mock-tid'
      }
    },
    bids: [simpleBidRequest],
  };

  const extendBidderRequest = {
    bids: [extendBidRequest],
  };

  const instreamBidderRequest = {
    bids: [instreamBidRequest],
  };

  const outstreamBidderRequest = {
    bids: [outstreamBidRequest],
  };

  const multiFormatBidderRequest = {
    bids: [multiFormatBidRequest],
  };

  const nativeBidderRequest = {
    bids: [nativeBidRequest],
  };

  const gdprConsent = {
    apiVersion: 2,
    consentString: 'CONSENT',
    vendorData: { purpose: { consents: { 1: true } } },
    gdprApplies: true,
    addtlConsent: '1~1.35.41.101',
  };

  const bidderRequestGdpr = {
    bids: [simpleBidRequest],
    gdprConsent
  };

  const bidderRequestReferrer = {
    bids: [simpleBidRequest],
    refererInfo: {
      page: 'https://blah.com/test.html',
      domain: 'blah.com'
    },
  };

  function updateNativeParams(bidRequests) {
    bidRequests = deepClone(bidRequests);
    decorateAdUnitsWithNativeParams(bidRequests);
    return bidRequests;
  }

  function formatPublisherUrl(baseUrl, publisherId) {
    return `${baseUrl}/${publisherId}/${PB_ENDPOINT}`;
  }

  before(() => {
    hook.ready();
  });

  describe('isBidRequestValid', function () {
    it('should return false when no bid', function () {
      expect(spec.isBidRequestValid()).to.equal(false);
    });

    it('should return false when no bid.params', function () {
      const bid = {};
      expect(spec.isBidRequestValid(bid)).to.equal(false);
    });

    it('should return false when only one of placementId or publisherId is present', function () {
      let bid = {
        params: {
          publisherId: 1234
        }
      };
      expect(spec.isBidRequestValid(bid)).to.equal(false);
      bid = {
        params: {
          placementId: 1234
        }
      };
      expect(spec.isBidRequestValid(bid)).to.equal(false);
    });

    it('should return true when both placementId and publisherId are passed', function () {
      expect(spec.isBidRequestValid(simpleBidRequest)).to.equal(true);
    });
  });

  describe('buildRequests', function () {
    let getConfigStub = null;
    let getGlobalStub = null;

    afterEach(function () {
      if (getConfigStub) {
        getConfigStub.restore();
        getConfigStub = null;
      }

      if (getGlobalStub) {
        getGlobalStub.restore();
        getGlobalStub = null;
      }
    });

    it('should make a well-formed request objects', async function () {
      const request = spec.buildRequests([simpleBidRequest], await addFPDToBidderRequest(bidderRequest))[0];
      expect(request).to.be.an('object');
      expect(request.method).to.equal(METHOD);
      expect(request.url).to.equal(formatPublisherUrl(AD_SERVER_BASE_URL, 1234));

      const payload = JSON.parse(request.data);
      expect(payload).to.be.an('object');
      expect(payload.id).to.be.a('string');
      expect(payload.tmax).not.to.exist;
      expect(payload.regs).to.not.exist;
      expect(payload.schain).to.not.exist;
      sinon.assert.match(payload.source, {tid: 'mock-tid'})
      expect(payload.device).to.be.an('object');
      expect(payload.user).to.not.exist;
      sinon.assert.match(payload.imp, [
        sinon.match({
          id: '33e9500b21129f',
          secure: 0,
          ext: {
            bidder: {
              placementId: 1053688,
            }
          },
          banner: {
            format: [
              {w: 300, h: 250},
              {w: 160, h: 600},
            ]
          }
        })
      ]);
    });

    it('should make a well-formed request object for multi-format ad unit', function () {
      const request = spec.buildRequests(updateNativeParams([multiFormatBidRequest]), multiFormatBidderRequest)[0];
      expect(request).to.be.an('object');
      expect(request.method).to.equal(METHOD);
      expect(request.url).to.equal(formatPublisherUrl(AD_SERVER_BASE_URL, 1234));

      const payload = JSON.parse(request.data);
      expect(payload).to.be.an('object');
      sinon.assert.match(payload.imp, [
        sinon.match({
          id: '33e9500b21129f',
          secure: 0,
          ext: {
            bidder: {
              placementId: 1053688,
            }
          },
          ...(FEATURES.VIDEO && {
            video: {
              w: 640,
              h: 480,
              mimes: ['video/mp4'],
            }
          }),
          banner: {
            format: [
              {w: 300, h: 250},
              {w: 160, h: 600},
            ]
          }
        })
      ]);
      if (FEATURES.NATIVE) {
        sinon.assert.match(payload.imp[0], {
          native: {
            ver: '1.2'
          },
        })
        const nativeReq = JSON.parse(payload.imp[0].native.request);
        sinon.assert.match(nativeReq, {
          eventtrackers: [
            {event: 1, methods: [1, 2]},
          ],
          'assets': [
            sinon.match({'required': 1, 'data': {'type': 2}})
          ]
        });
      }
    });

    if (FEATURES.NATIVE) {
      it('should make a well-formed native request', function () {
        const payload = JSON.parse(spec.buildRequests(updateNativeParams([nativeBidRequest]), {})[0].data);
        const nativeReq = JSON.parse(payload.imp[0].native.request);
        sinon.assert.match(nativeReq, {
          eventtrackers: [
            {event: 1, methods: [1, 2]},
          ],
          assets: [
            sinon.match({required: 1, title: {len: 140}}),
            sinon.match({required: 1, data: {type: 2}})
          ]
        })
      });

      it('should not make native request when nativeOrtbRequest is undefined', function () {
        const requests = updateNativeParams([nativeBidRequest]);
        delete requests[0].nativeOrtbRequest;
        const payload = JSON.parse(spec.buildRequests(requests, {})[0].data);
        expect(payload.imp[0].native).to.not.exist;
      });

      it('should not make native request when no assets', function () {
        const requests = updateNativeParams([{...nativeBidRequest, nativeParams: {}}])
        const payload = JSON.parse(spec.buildRequests(requests, {})[0].data);
        expect(payload.imp[0].native).to.not.exist;
      });
    }

    it('should add keyValues', function () {
      const bidRequest = Object.assign({}, simpleBidRequest);
      const keyValues = {
        testKey: [
          'testValue'
        ]
      };
      bidRequest.params.keyValues = keyValues;
      const payload = JSON.parse(spec.buildRequests([bidRequest], bidderRequest)[0].data);
      expect(payload.imp[0].ext.bidder.keyValues).to.deep.equal(keyValues);
    });

    it('should add currency', function () {
      config.setConfig({currency: {adServerCurrency: 'JPY'}});
      try {
        const bidRequest = Object.assign({}, simpleBidRequest);
        const payload = JSON.parse(spec.buildRequests([bidRequest], bidderRequest)[0].data);
        expect(payload.cur).to.deep.equal(['JPY']);
      } finally {
        config.resetConfig();
      }
    });

    it('should add bid floor correctly', function () {
      getGlobalStub = sinon.stub(prebidGlobal, 'getGlobal').returns({
        convertCurrency: (cpm, from, to) => {
          const conversionKeys = { 'EUR-USD': 1.75 };
          const conversionRate = conversionKeys[`${from}-${to}`];
          if (!conversionRate) {
            throw new Error(`No conversion rate found for ${from}-${to}`);
          }
          return cpm * conversionRate;
        }
      });
      const bidRequest = deepClone(simpleBidRequest);

      // Floor price currency shouldn't be populated without a floor price
      let payload = JSON.parse(spec.buildRequests([bidRequest], bidderRequest)[0].data);
      expect(payload.imp[0].bidfloorcur).to.not.exist;

      // Default floor price currency
      bidRequest.params.bidFloor = 0.05;
      payload = JSON.parse(spec.buildRequests([bidRequest], bidderRequest)[0].data);
      expect(payload.imp[0].bidfloor).to.equal(0.05);
      expect(payload.imp[0].bidfloorcur).to.equal('USD');

      // Floor price sent as is when currency cannot be converted to default bid adapter currency
      bidRequest.params.bidFloorCur = 'UAH';
      bidRequest.params.bidFloor = 0.05;
      payload = JSON.parse(spec.buildRequests([bidRequest], bidderRequest)[0].data);
      expect(payload.imp[0].bidfloor).to.equal(0.05);
      expect(payload.imp[0].bidfloorcur).to.equal('UAH');

      // Floor price currency converted to default bid adapter currency
      bidRequest.params.bidFloorCur = 'eUR';
      payload = JSON.parse(spec.buildRequests([bidRequest], bidderRequest)[0].data);
      expect(payload.imp[0].bidfloor).to.equal(0.08750000000000001);
      expect(payload.imp[0].bidfloorcur).to.equal('USD');

      // getFloor defined -> use it over bidFloor
      let getFloorResponse = { currency: 'USD', floor: 3 };
      bidRequest.getFloor = () => getFloorResponse;
      payload = JSON.parse(spec.buildRequests([bidRequest], bidderRequest)[0].data);
      expect(payload.imp[0].bidfloor).to.equal(3);
      expect(payload.imp[0].bidfloorcur).to.equal('USD');
    });

    it('should add GDPR consent string', async function () {
      const bidRequest = Object.assign({}, simpleBidRequest);
      const payload = JSON.parse(spec.buildRequests([bidRequest], await addFPDToBidderRequest(bidderRequestGdpr))[0].data);
      expect(payload.regs.ext.gdpr).to.exist.and.to.equal(1);
      expect(payload.user.ext.consent).to.equal('CONSENT');
      expect(payload.user.ext.ConsentedProvidersSettings.consented_providers).to.exist.and.to.deep.equal('1~1.35.41.101');
    });

    it('should not add consented providers when empty', async function () {
      const bidderRequestGdprEmptyAddtl = deepClone(bidderRequestGdpr);
      bidderRequestGdprEmptyAddtl.gdprConsent.addtlConsent = '1~';
      const bidRequest = Object.assign({}, simpleBidRequest);
      const payload = JSON.parse(spec.buildRequests([bidRequest], await addFPDToBidderRequest(bidderRequestGdprEmptyAddtl))[0].data);
      expect(payload.user.ext.consented_providers_settings).to.not.exist;
    });

    it('should add ConsentedProvidersSettings when extend mode enabled', async function () {
      const bidRequest = deepClone(extendBidRequest);
      const payload = JSON.parse(spec.buildRequests([bidRequest], await addFPDToBidderRequest(bidderRequestGdpr))[0].data);
      expect(payload.regs.ext.gdpr).to.exist.and.to.equal(1);
      expect(payload.user.ext.consent).to.equal('CONSENT');
      expect(payload.user.ext.ConsentedProvidersSettings.consented_providers).to.exist.and.to.equal('1~1.35.41.101');
      expect(payload.user.ext.consented_providers_settings).to.not.exist;
    });

    it('should add CCPA consent string', async function () {
      const bidRequest = Object.assign({}, simpleBidRequest);
      const request = spec.buildRequests([bidRequest], await addFPDToBidderRequest({...bidderRequest, ...{ uspConsent: '1YYY' }}));
      const payload = JSON.parse(request[0].data);
      expect(payload.regs.ext.us_privacy).to.equal('1YYY');
    });

    it('should add COPPA flag', async function () {
      getConfigStub = sinon.stub(config, 'getConfig');
      getConfigStub.withArgs('coppa').returns(true);
      let bidRequest = Object.assign({}, simpleBidRequest);
      let payload = JSON.parse(spec.buildRequests([bidRequest], await addFPDToBidderRequest(bidderRequestGdpr))[0].data);
      expect(payload.regs.coppa).to.equal(1);
      getConfigStub.withArgs('coppa').returns(false);
      bidRequest = Object.assign({}, simpleBidRequest);
      payload = JSON.parse(spec.buildRequests([bidRequest], await addFPDToBidderRequest(bidderRequestGdpr))[0].data);
      expect(payload.regs.coppa).to.equal(0);
    });

    it('should add referrer', async function () {
      const bidRequest = Object.assign({}, simpleBidRequest);
      const request = spec.buildRequests([bidRequest], await addFPDToBidderRequest(bidderRequestReferrer))[0];
      const payload = JSON.parse(request.data);
      expect(payload.site.page).to.equal('https://blah.com/test.html');
    });

    it('should add timeout', function () {
      const bidderRequestTimeout = deepClone(bidderRequest);
      // Int
      bidderRequestTimeout.timeout = 300;
      const bidRequest = Object.assign({}, simpleBidRequest);
      let request = spec.buildRequests([bidRequest], bidderRequestTimeout)[0];
      expect(JSON.parse(request.data).tmax).to.equal(300);

      // String
      bidderRequestTimeout.timeout = '500';
      request = spec.buildRequests([bidRequest], bidderRequestTimeout)[0];
      expect(JSON.parse(request.data).tmax).to.equal(500);
    });

    it('should not add video params for banner', function () {
      const bidRequest = deepClone(simpleBidRequest);
      bidRequest.params.video = videoParams;
      const request = spec.buildRequests([bidRequest], bidderRequest)[0];
      const payload = JSON.parse(request.data);
      expect(payload.imp[0].video).to.not.exist;
    });

    if (FEATURES.VIDEO) {
      it('should set video params for instream', function() {
        const bidRequest = deepClone(instreamBidRequest);
        delete bidRequest.mediaTypes.video.playerSize;
        const videoParams = {
          mimes: ['video/mp4'],
          skip: 1,
          skipmin: 5,
          skipafter: 30,
          minduration: 15,
          maxduration: 60,
          startdelay: 5,
          minbitrate: 500,
          maxbitrate: 2000,
          w: 1024,
          h: 640
        };
        bidRequest.params.video = videoParams;
        const request = spec.buildRequests([bidRequest], bidderRequest)[0];
        const payload = JSON.parse(request.data);
        expect(payload.imp[0].video).to.deep.include(videoParams);
      });

      it('should set video playerSize over video params', () => {
        const bidRequest = deepClone(instreamBidRequest);
        bidRequest.params.video = {
          w: 1024, h: 640
        }
        const request = spec.buildRequests([bidRequest], bidderRequest)[0];
        const payload = JSON.parse(request.data);
        expect(payload.imp[0].video.h).equal(480);
        expect(payload.imp[0].video.w).equal(640);
      });

      it('should ignore invalid/unexpected video params', function() {
        const bidRequest = deepClone(instreamBidRequest);
        // 1
        const videoTest = {
          skip: 1,
          skipmin: 5,
          skipafter: 30
        }
        const videoTestInvParam = Object.assign({}, videoTest);
        videoTestInvParam.blah = 1;
        bidRequest.params.video = videoTestInvParam;
        let request = spec.buildRequests([bidRequest], {})[0];
        let payload = JSON.parse(request.data);
        expect(payload.imp[0].video.blah).not.to.exist;
      });

      it('should set video params for outstream', function() {
        const bidRequest = deepClone(outstreamBidRequest);
        bidRequest.params.video = videoParams;
        const request = spec.buildRequests([bidRequest], {})[0];
        const payload = JSON.parse(request.data);
        expect(payload.imp[0].video).to.deep.equal({...{
          mimes: ['video/mp4'],
          w: bidRequest.mediaTypes.video.playerSize[0],
          h: bidRequest.mediaTypes.video.playerSize[1],
        },
        ...videoParams});
      });
      //
      it('should set video params for multi-format', function() {
        const bidRequest = deepClone(multiFormatBidRequest);
        bidRequest.params.video = videoParams;
        const request = spec.buildRequests([bidRequest], {})[0];
        const payload = JSON.parse(request.data);
        const testVideoParams = Object.assign({
          w: 640,
          h: 480,
          mimes: ['video/mp4'],
        }, videoParams);
        expect(payload.imp[0].video).to.deep.equal(testVideoParams);
      });
    }

    it('should add schain', function () {
      const schain = '{"ver":"1.0","complete":1,"nodes":[{"asi":"headerlift.com","sid":"xyz","hp":1}]}';
      const bidRequest = Object.assign({}, simpleBidRequest);
      bidRequest.schain = schain;
      const request = spec.buildRequests([bidRequest], bidderRequestReferrer)[0];
      const payload = JSON.parse(request.data);
      expect(payload.source.ext.schain).to.equal(schain);
    });

    it('should add eids', function () {
      const eids = [
        {
          source: 'id5-sync.com',
          uids: [{
            atype: 1,
            id: '1111'
          }]
        }
      ];
      const expectedUserObject = { ext: { eids: [{
        source: 'id5-sync.com',
        uids: [{
          atype: 1,
          id: '1111'
        }]
      }]}};
      const request = spec.buildRequests([simpleBidRequest], {
        ...bidderRequestReferrer,
        ortb2: {user: {ext: {eids: eids}}}
      })[0];
      const payload = JSON.parse(request.data);
      expect(payload.user).to.deep.equal(expectedUserObject);
    });

    it('should return 2 requests', function () {
      const requests = spec.buildRequests([
        simpleBidRequest,
        instreamBidRequest
      ], bidderRequest);
      expect(requests).to.be.an('array');
      expect(requests.length).to.equal(2);
    });

    it('should return one request in a single request mode', function () {
      getConfigStub = sinon.stub(config, 'getConfig');
      getConfigStub.withArgs('improvedigital.singleRequest').returns(true);
      const requests = spec.buildRequests([ simpleBidRequest, instreamBidRequest ], bidderRequest);
      expect(requests).to.be.an('array');
      expect(requests.length).to.equal(1);
      expect(requests[0].url).to.equal(formatPublisherUrl(AD_SERVER_BASE_URL, 1234));
      const request = JSON.parse(requests[0].data);
      expect(request.imp.length).to.equal(2);
      expect(request.imp[0].banner).to.exist;
      if (FEATURES.VIDEO) { expect(request.imp[1].video).to.exist; }
    });

    it('should create one request per endpoint in a single request mode', function () {
      getConfigStub = sinon.stub(config, 'getConfig');
      getConfigStub.withArgs('improvedigital.singleRequest').returns(true);
      const requests = spec.buildRequests([ extendBidRequest, simpleBidRequest, instreamBidRequest ], bidderRequest);
      expect(requests).to.be.an('array');
      expect(requests.length).to.equal(2);
      expect(requests[0].url).to.equal(EXTEND_URL);
      expect(requests[1].url).to.equal(formatPublisherUrl(AD_SERVER_BASE_URL, 1234));
      const adServerRequest = JSON.parse(requests[1].data);
      expect(adServerRequest.imp.length).to.equal(2);
      expect(adServerRequest.imp[0].banner).to.exist;
      if (FEATURES.VIDEO) { expect(adServerRequest.imp[1].video).to.exist; }
    });

    it('should set Prebid sizes in bid request', function () {
      const request = spec.buildRequests([simpleBidRequest], bidderRequest)[0];
      const payload = JSON.parse(request.data);
      sinon.assert.match(payload.imp[0].banner, {
        format: [
          { w: 300, h: 250 },
          { w: 160, h: 600 }
        ]
      });
    });

    it('should not add single size filter when using Prebid sizes', function () {
      const bidRequest = Object.assign({}, simpleBidRequest);
      const size = {
        w: 800,
        h: 600
      };
      bidRequest.params.size = size;
      const request = spec.buildRequests([bidRequest], bidderRequest)[0];
      const payload = JSON.parse(request.data);
      sinon.assert.match(payload.imp[0].banner, {
        format: [
          { w: 300, h: 250 },
          { w: 160, h: 600 }
        ]
      });
    });

    it('should not set site when app is defined in FPD', function () {
      const ortb2 = {app: {content: 'XYZ'}};
      let request = spec.buildRequests([simpleBidRequest], {...bidderRequest, ortb2})[0];
      let payload = JSON.parse(request.data);
      expect(payload.site).does.not.exist;
      expect(payload.app).does.exist;
      expect(payload.app.content).does.exist.and.equal('XYZ');
    });

    it('should set correct site params', async function () {
      let request = spec.buildRequests([simpleBidRequest], await addFPDToBidderRequest(bidderRequestReferrer))[0];
      let payload = JSON.parse(request.data);
      expect(payload.site.content).does.not.exist;
      expect(payload.site.page).does.exist.and.equal('https://blah.com/test.html');
      expect(payload.site.domain).does.exist.and.equal('blah.com');

      const ortb2 = {site: {content: 'ZZZ'}};
      request = spec.buildRequests([simpleBidRequest], await addFPDToBidderRequest({...bidderRequestReferrer, ortb2}))[0];
      payload = JSON.parse(request.data);
      expect(payload.site.content).does.exist.and.equal('ZZZ');
      expect(payload.site.page).does.exist.and.equal('https://blah.com/test.html');
      expect(payload.site.domain).does.exist.and.equal('blah.com');
    });

    it('should call basic ads endpoint when no consent for purpose 1', function () {
      const consent = deepClone(gdprConsent);
      deepSetValue(consent, 'vendorData.purpose.consents.1', false);
      const bidderRequestWithConsent = deepClone(bidderRequest);
      bidderRequestWithConsent.gdprConsent = consent;
      const request = spec.buildRequests([simpleBidRequest], bidderRequestWithConsent)[0];
      expect(request.url).to.equal(formatPublisherUrl(BASIC_ADS_BASE_URL, 1234));
    });

    it('should set extend params when extend mode enabled from global configuration', function () {
      getConfigStub = sinon.stub(config, 'getConfig');
      const bannerRequest = deepClone(simpleBidRequest);
      const keyValues = { testKey: [ 'testValue' ] };
      bannerRequest.params.keyValues = keyValues;

      getConfigStub.withArgs('improvedigital.extend').returns(true);
      const requests = spec.buildRequests([bannerRequest, instreamBidRequest], bidderRequest);
      expect(requests[0].method).to.equal(METHOD);
      expect(requests[0].url).to.equal(EXTEND_URL);
      expect(requests[1].url).to.equal(EXTEND_URL);
      // banner
      let payload = JSON.parse(requests[0].data);
      expect(payload.imp[0].ext.bidder).to.not.exist;
      expect(payload.imp[0].ext.prebid.bidder.improvedigital).to.deep.equal({
        placementId: 1053688,
        publisherId: 1234,
        keyValues
      });
      expect(payload.imp[0].ext.prebid.storedrequest.id).to.equal('1053688');
      // video
      payload = JSON.parse(requests[1].data);
      expect(payload.imp[0].ext.bidder).to.not.exist;
      expect(payload.imp[0].ext.prebid.bidder.improvedigital.placementId).to.equal(123456);
      expect(payload.imp[0].ext.prebid.storedrequest.id).to.equal('123456');
    });

    it('should set extend url when extend mode enabled in adunit params', function () {
      const bidRequest = deepClone(extendBidRequest);
      let request = spec.buildRequests([bidRequest], { bids: [bidRequest] })[0];
      expect(request.url).to.equal(EXTEND_URL);

      getConfigStub = sinon.stub(config, 'getConfig');

      // adunit param takes precedence over the global config
      getConfigStub.withArgs('improvedigital.extend').returns(false);
      request = spec.buildRequests([bidRequest], { bids: [bidRequest] })[0];
      expect(request.url).to.equal(EXTEND_URL);

      bidRequest.params.extend = false;
      getConfigStub.withArgs('improvedigital.extend').returns(true);
      request = spec.buildRequests([bidRequest], { bids: [bidRequest] })[0];
      expect(request.url).to.equal(formatPublisherUrl(AD_SERVER_BASE_URL, 1234));

      const requests = spec.buildRequests([bidRequest, instreamBidRequest], { bids: [bidRequest, instreamBidRequest] });
      expect(requests.length).to.equal(2);
      expect(requests[0].url).to.equal(formatPublisherUrl(AD_SERVER_BASE_URL, 1234));
      expect(requests[1].url).to.equal(EXTEND_URL);
    });

    it('should add publisherId to request URL when available in request params', function() {
      const bidRequest = deepClone(simpleBidRequest);
      bidRequest.params.publisherId = 1000;
      let request = spec.buildRequests([bidRequest], bidderRequest)[0];
      expect(request).to.be.an('object');
      sinon.assert.match(request, {
        method: METHOD,
        url: formatPublisherUrl(AD_SERVER_BASE_URL, 1000),
        bidderRequest
      });

      const bidRequest2 = deepClone(simpleBidRequest)
      bidRequest2.params.publisherId = 1002;

      const bidRequest3 = deepClone(extendBidRequest)
      bidRequest3.params.publisherId = 1002;

      const request1 = spec.buildRequests([bidRequest, bidRequest2], bidderRequest)[0];
      expect(request1.url).to.equal(formatPublisherUrl(AD_SERVER_BASE_URL, 1000));
      const request2 = spec.buildRequests([bidRequest, bidRequest2], bidderRequest)[1];
      expect(request2.url).to.equal(formatPublisherUrl(AD_SERVER_BASE_URL, 1002));
      const request3 = spec.buildRequests([bidRequest, bidRequest3], bidderRequest)[1];
      expect(request3.url).to.equal(EXTEND_URL);

      // Enable single request mode
      getConfigStub = sinon.stub(config, 'getConfig');
      getConfigStub.withArgs('improvedigital.singleRequest').returns(true);
      try {
        spec.buildRequests([bidRequest, bidRequest2], bidderRequest)[0];
      } catch (e) {
        expect(e.name).to.exist.equal('Error')
        expect(e.message).to.exist.equal(`All Improve Digital placements in a single call must have the same publisherId. Please check your 'params.publisherId' or turn off the single request mode.`)
      }

      bidRequest2.params.publisherId = null;
      request = spec.buildRequests([bidRequest, bidRequest2], bidderRequest)[0];
      expect(request.url).to.equal(formatPublisherUrl(AD_SERVER_BASE_URL, 1000));

      const consent = deepClone(gdprConsent);
      deepSetValue(consent, 'vendorData.purpose.consents.1', false);
      const bidderRequestWithConsent = deepClone(bidderRequest);
      bidderRequestWithConsent.gdprConsent = consent;
      request = spec.buildRequests([bidRequest], bidderRequestWithConsent)[0];
      expect(request.url).to.equal(formatPublisherUrl(BASIC_ADS_BASE_URL, 1000));

      deepSetValue(consent, 'vendorData.purpose.consents.1', true);
      bidderRequestWithConsent.gdprConsent = consent;
      request = spec.buildRequests([bidRequest], bidderRequestWithConsent)[0];
      expect(request.url).to.equal(formatPublisherUrl(AD_SERVER_BASE_URL, 1000));
    });
  });

  const serverResponse = {
    'body': {
      'id': '99f9a9e6-5126-425b-822c-8b4edad2a719',
      'cur': 'EUR',
      'seatbid': [
        {
          'bid': [
            {
              'ext': {
                'improvedigital': {
                  'line_item_id': 320896,
                  'bidder_id': 0,
                  'brand_name': '',
                  'buying_type': 'classic',
                  'agency_id': '0'
                }
              },
              'crid': '510265',
              'price': 1.9200543539802946,
              'id': '35adfe19-d6e9-46b9-9f7d-20da7026b965',
              'w': 728,
              'impid': '33e9500b21129f',
              'h': 90,
              'adm': '<html><body style="margin:0%"><a href="https://na-ice.360yield.com/click/wIUgWAXQ-Teg9bFreqmjvvwpXD86tInZbesBQgOtGBHqZatmIY9C1mo-1kWRx32zN2mfOxtmyaaHpr.Qh5pspzJarrsm08TtkRSeTc2mnsRuQ2MKzCTvbospesMJR28YLZ.3g06DwS6c5XOJuesd0eODk7GCqtmJ18c6CTmdWDUdDxiknLAPHVXAfvlDH5AA9utF7TNNGjaxvyMpQD51.Dt5GFjcJLnwWnGSajoSr9JfomoGenbLkabLmzylSXd1p9xyrzTmWU39FvagEOZnMb2ixlc.JDxXA1ZnaR.e7ywkwiJnDtg1Om0EJAYOmUh0oTozbXeo26iwLLZxVxV0owOHY61zhHYyHcpBakqtelYPWZcmBJEXfl5KIekB2CiLQqxCi3TKdg5FztAQY0Tf3mTmiGZev0RkeiX5fnxS8jbWSD-cCgB51PNLn0X5EEkUPkOJh9JV713OOcyDhsgaFPezUcvuD7nNrxB71aWcH6MMfk1BFQ7kSVi9WHQvauaTxrWm//https%3A%2F%2Fazerion.com" target="_blank"><img style="border: 0;" border="0" width=728 height=90 src="https://creative.360yield.com/file/241121/728x90.jpg" alt=" "/></a><img src="https://na-ice.360yield.com/imp_pixel?ic=wIUgWDjQ.pQrjtYOEKs44M3pIqNnfojBPkSd3WRdHnRawHiRiER7A-0RowzsOtOLq7MWtEFnWsRXYZZmJcZPGft0cNSs8lNOVZnXWHLDv3Dyqo8VGI4737RieGIK0DrIjlVXzFmuYeXufriRfPHVGiV-hz6VIateQ6I7.xR5O.48..ZoEGfRpIJGzqeqz12cWnFUPhBScQ6sPLlb6B1RiTpNh170OhIVfX80N2g4jn-U.xJ262ND29bBvImQsJjz29o8mmGL3TfbzUHzr.ob-ozfP9.ZHh.B5tD-M5qG9rAlIU6Q7I-zchnhv1W5OzU5mfMYy9yMLKqBemQGJA1KaiZJV79lwnDki-6PIg1v09h86eJqXYHHsUobx4Np5lMT6-5UdHXZPpR8T08b4keLREQw-lpqKum92pwUCVAYPeFdmTeKk1gUKPcaWxN8QfaQeoLJfb.88n3-vp.-aBCkxlZwXjXSd55QV.uwi-bTtFwaZjGHpNkIBG3D19kNl.Yb55Rk" alt=" " style="display:none"/><improvedigital_ad_output_information tp_id="" buyer_id="0" rtb_advertiser="" campaign_id="123159" line_item_id="320896" creative_id="510265" crid="0" placement_id="22135702"></improvedigital_ad_output_information></body></html>',
              'cid': '123159'
            }
          ],
          'seat': 'improvedigital'
        }
      ],
      ext: {
        improvedigital: {
          sync: [
            'https://link1',
            'https://link2',
            'https://link3',
          ]
        }
      }
    }
  };

  const serverResponseTwoBids = {
    'body': {
      'id': '99f9a9e6-5126-425b-822c-8b4edad2a719',
      'cur': 'EUR',
      'seatbid': [
        {
          'bid': [
            {
              'ext': {
                'improvedigital': {
                  'line_item_id': 320896,
                  'bidder_id': 0,
                  'brand_name': '',
                  'buying_type': 'classic',
                  'agency_id': '0'
                }
              },
              'crid': '510265',
              'price': 1.9200543539802946,
              'id': '35adfe19-d6e9-46b9-9f7d-20da7026b965',
              'w': 728,
              'impid': '33e9500b21129f',
              'h': 90,
              'adm': '<html><body style="margin:0%"><a href="https://na-ice.360yield.com/click/wIUgWAXQ-Teg9bFreqmjvvwpXD86tInZbesBQgOtGBHqZatmIY9C1mo-1kWRx32zN2mfOxtmyaaHpr.Qh5pspzJarrsm08TtkRSeTc2mnsRuQ2MKzCTvbospesMJR28YLZ.3g06DwS6c5XOJuesd0eODk7GCqtmJ18c6CTmdWDUdDxiknLAPHVXAfvlDH5AA9utF7TNNGjaxvyMpQD51.Dt5GFjcJLnwWnGSajoSr9JfomoGenbLkabLmzylSXd1p9xyrzTmWU39FvagEOZnMb2ixlc.JDxXA1ZnaR.e7ywkwiJnDtg1Om0EJAYOmUh0oTozbXeo26iwLLZxVxV0owOHY61zhHYyHcpBakqtelYPWZcmBJEXfl5KIekB2CiLQqxCi3TKdg5FztAQY0Tf3mTmiGZev0RkeiX5fnxS8jbWSD-cCgB51PNLn0X5EEkUPkOJh9JV713OOcyDhsgaFPezUcvuD7nNrxB71aWcH6MMfk1BFQ7kSVi9WHQvauaTxrWm//https%3A%2F%2Fazerion.com" target="_blank"><img style="border: 0;" border="0" width=728 height=90 src="https://creative.360yield.com/file/241121/728x90.jpg" alt=" "/></a><img src="https://na-ice.360yield.com/imp_pixel?ic=wIUgWDjQ.pQrjtYOEKs44M3pIqNnfojBPkSd3WRdHnRawHiRiER7A-0RowzsOtOLq7MWtEFnWsRXYZZmJcZPGft0cNSs8lNOVZnXWHLDv3Dyqo8VGI4737RieGIK0DrIjlVXzFmuYeXufriRfPHVGiV-hz6VIateQ6I7.xR5O.48..ZoEGfRpIJGzqeqz12cWnFUPhBScQ6sPLlb6B1RiTpNh170OhIVfX80N2g4jn-U.xJ262ND29bBvImQsJjz29o8mmGL3TfbzUHzr.ob-ozfP9.ZHh.B5tD-M5qG9rAlIU6Q7I-zchnhv1W5OzU5mfMYy9yMLKqBemQGJA1KaiZJV79lwnDki-6PIg1v09h86eJqXYHHsUobx4Np5lMT6-5UdHXZPpR8T08b4keLREQw-lpqKum92pwUCVAYPeFdmTeKk1gUKPcaWxN8QfaQeoLJfb.88n3-vp.-aBCkxlZwXjXSd55QV.uwi-bTtFwaZjGHpNkIBG3D19kNl.Yb55Rk" alt=" " style="display:none"/><improvedigital_ad_output_information tp_id="" buyer_id="0" rtb_advertiser="" campaign_id="123159" line_item_id="320896" creative_id="510265" crid="0" placement_id="22135702"></improvedigital_ad_output_information></body></html>',
              'cid': '123159'
            },
            {
              'ext': {
                'improvedigital': {
                  'line_item_id': 320896,
                  'bidder_id': 0,
                  'brand_name': '',
                  'buying_type': 'classic',
                  'agency_id': '0'
                }
              },
              'crid': '479163',
              'price': 1.9200543539802946,
              'id': '83c8d524-0955-4d0c-b558-4c9f3600e09b',
              'w': 300,
              'impid': '33e9500b21129f',
              'h': 250,
              'adm': '<html><body style="margin:0%"><a href="https://na-ice.360yield.com/click/.2RC3VhfEsdhtcsRiT8bWksMTmBbkfnj1AaD3C6Bht.Bp85KK5vjzZvJMpigI4ECdhllWuzbk2UhQt8VEGq1tg8m1OEot7Gs94PplWYs2ESdXpGAPFHiqdbZstOOhfiWL4D.k6lXfgNmbRhpL.SktYeEAiRaOZHQAX.22IEQ0swRnEdNyjHXYEkNIgpvMLqkZTv.JYM.iW9NwyJLIqk4Djh8X301iRLxexGBTl7-.n93WbkSCVY6uwdXSzoQrtK1r3fTrS34rdgpqFt6ZIBLKWI2ByLM2.aQqfvev5BCMOeyEKY8CcSg9SoDiPyQsvcz9bTckLtqs3AD3Qu8I.2rGn1NID7ljgg6-dERrorPK9A5XK67Pv34UqUe2xILQ6wvi52dX4p5d3yxsI9BMfnxzkn7MullVJdn-NiSB2rTe2MFozJc5G1nEwtpsMwZpBxl00PCcMsyETtaKbhqa3Gq5nCuce4AEhL6109IrZscUUzBMSKLSX16HlFfmPZ.gDnWCI3lO35UbGdL7lKjbT9mHYQ-//http%3A%2F%2Fblah.com" target="_blank"><img style="border: 0;" border="0" width=300 height=250 src="https://creative.360yield.com/file/238052/test_ads-300x250.jpg" alt=" "/></a><img src="https://na-ice.360yield.com/imp_pixel?ic=.2RC3VqxeCtOU3G5i6Wejh69dm5JnKlRXeieMtJA63nfGMyuFoWTTjSU5PfHLg2PtnmDRFgHJgGE19QyjAGj6ZQVy0iUk-HF-.zsAlx.7Fx3m5fPE7RIYw.kjy-BvuprFqfU-qlm03KTks6zVLDSIspuxemNQ1HBhq6QZSm9qqAVY-1XS-KbImfb.fll3VvhJXy7Ru.KstgDfAJwt5vYxVab6efvjAIhOrrv6uXaywFVTtu9-gK5pKgIkdixxuYE2jLUyEh9GiRyRCH0jhhUVUmSfrjE4OuTq-7TmCYXQQ5Vk9AqOV.JybF8d35IeyAbF2aywwdZA2SGGEGeYIoOy.7D8TpuVqXxvnUyeKXlCfmzXcJs27W2sKGUTfpWc-TyhAOHKzwqrxP-QN5D1QRCXFWgAm.rwUBguE-oL1Q7NOaCsaRwINRwvQrastWNFUDEYzrB32NL-wIkILdh9e96JwhKiwGwJ1VqH.6RDDutUi9CLreYQl348exTfqL44Ia5VTLn7e0rA6s9V1tg55V7TX36" alt=" " style="display:none"/><improvedigital_ad_output_information tp_id="" buyer_id="0" rtb_advertiser="" campaign_id="123159" line_item_id="320896" creative_id="479163" crid="0" placement_id="22135702"></improvedigital_ad_output_information></body></html>',
              'cid': '123159'
            }
          ],
          'seat': 'improvedigital_improvedigital'
        }
      ],
      ext: {
        improvedigital: {
          sync: [
            'https://link1',
            'https://link2',
            'https://link4',
          ]
        }
      }
    }
  };

  const serverResponseNative = {
    body: {
      'id': '8201e669-bbbf-4f61-b9a2-4cb854033c82',
      'cur': 'EUR',
      'seatbid': [
        {
          'bid': [
            {
              'ext': {
                'improvedigital': {
                  'line_item_id': 411331,
                  'bidder_id': 0,
                  'brand_name': '',
                  'buying_type': 'classic',
                  'agency_id': '0',
                  'is_net': true
                }
              },
              'crid': '544456',
              'id': '52098fad-20c1-476b-a4fa-41e275e5a4a5',
              'price': 1.8600000000000003,
              'adm': "{\"ver\":\"1.1\",\"imptrackers\":[\"https://secure.adnxs.com/imptr?id=52311&t=2\",\"https://euw-ice.360yield.com/imp_pixel?ic=hcUBlCANx1FabHBf6FR2gC7UO4xEyXahdZAn0-B5qL-bb3A74BJ1smyWIyW7IWcC0SOjSXzVpevTHXxTqJ.sf.Qhahyy6tSo.0j1QWfXlH8sM4-8vKWjMjw-x.IrJJNlwkQ0s1CdwcwTefcLXm5l2E-W19VhACuV7f3mgrZMNjiSw.SjJAfyPC3SIyAMRjYfj53UmjriQ46T7lhmkqxK8wHmksYCdbZc3PZESk8NWl28sxdjNvnYYCFMcJbeav.LOLabyTXfwy-1cEPbQs.IKMRZIKaqccTDPV3wOtzbNv0jQzatd3Nnv-PGFQcjQ-GW3i27W04Fws4kodpFSn-B6VwZAjzLzoyd5gBncyRnAyCplEbgHU5sZ1IyKHWjgCl3ZtRIK5vqrRD5D-xqgSnOi7-phG.CqZWDZ4bMDSfQg2ZnbvUTyGKcEl0WR59dW5izTMV4Fjizcrvr5T-t.zMbGwz.hGnmLIyhTqh.IcwW.GiDLVExlDlix5S1LXIWVsSyrQ==\"],\"assets\":[{\"id\":1,\"data\":{\"value\":\"ImproveDigital\",\"type\":1}},{\"id\":3,\"data\":{\"value\":\"Test content.\",\"type\":2}},{\"id\":0,\"title\":{\"text\":\"Sample Prebid Test Title\"}}],\"link\":{\"url\":\"https://euw-ice.360yield.com/click/hcUBlHOV7YhVse8RyBa0ajjyPa9Vt17e4g-1m3cRj3E67vq-RYux.SiUeAmBfNBcoOqkUc6A15AWmi4yFu5K-BdkaYjildyyk7fNLyR6hWr411kv4vrFwm5jrIBceuHS6K8oN69f.uCo8zGTdR2TbSlldwcpahQPlufZU.6VaMsu4IC53uEiUT5vb7kAw6TTlxuGBNq6zaGryiWEV2.N3YYJDTyYPh8tv-ZFyeFZFm0Gnjv.xWbC.70JcRUVU9UelQaPsTpTWYTXBhJt84YJUw1-GNtaLNVLSjjZbVoA2fsMti5p6OBmF.7u39on2OPgvseIkSmge7Pqg63pRqdP75hp.DAEk6OkcN1jGnwP2DSbvpaSbin5lVqjfO0B-wnQgfQTCUtM5v4JmkNweLhUf9Q-x.nPKLW5SccEk9ZFXzY2-1wpT3PWm8Tix3NRscLPZub9wHzL..pl6ip8cQ9hp16UjwT4H6RMAxL0R7bl-h2pAicGAzYmuO7ntRESKUoIWA==//http%3A%2F%2Fquantum-advertising.com%2Ffr%2F\"},\"jstracker\":\"<script type=\\\"application/javascript\\\">var js_tracker = ['https://secure.adnxs.com/imptr?id=52312&t=1', 'https://pixel.adsafeprotected.com/rjss/st/291611/36974035/skeleton.js?ias_adpath=[class~=ea_improve_pid_${TAG_ID}]']</script>\"}",
              'impid': '33e9500b21129f',
              'cid': '196108'
            }
          ],
          'seat': 'improvedigital'
        }
      ]
    }
  };

  const serverResponseVideo = {
    'body': {
      'id': '8ed20675-8934-430c-b645-1ccd17b35839',
      'cur': 'EUR',
      'seatbid': [
        {
          'bid': [
            {
              'ext': {
                'improvedigital': {
                  'line_item_id': 321329,
                  'bidder_id': 0,
                  'brand_name': '',
                  'buying_type': 'classic',
                  'agency_id': '0'
                }
              },
              'crid': '484367',
              'price': 9.600271769901472,
              'id': 'b131fd7b-5759-4b72-800e-60e69291e7d9',
              'adomain': [
                'improvedigital.com'
              ],
              'impid': '33e9500b21129f',
              'adm': '<VAST></VAST>',
              'w': 640,
              'h': 480,
              'cid': '123159'
            }
          ],
          'seat': 'improvedigital'
        }
      ],
    }
  };

  const serverResponseRazr = {
    body: {
      'id': '2adac6a5fe04df',
      'cur': 'EUR',
      'ext': {
        'improvedigital': {
          'sync': [
            'https://d5p.de17a.com/getuid/improve_digital?publisher_user_id=ce26f11e-567a-4eb7-bf94-51752e293ca5&publisher_dsp_id=61&publisher_call_type=redirect&gdpr=1&gdpr_consent=CPU22FrPU22FrAcABBENCDCsAP_AAH_AAChQIltf_X__b3_j-_5_f_t0eY1P9_7_v-0zjhfdt-8N3f_X_L8X42M7vF36pq4KuR4Eu3LBIQdlHOHcTUmw6okVrzPsbk2cr7NKJ7PEmnMbO2dYGH9_n93TuZKY7______z_v-v_v____f_7-3_3__5_3---_e_V_99zLv9____39nP___9v-_9_____4IhgEmGpeQBdmWODJtGlUKIEYVhIdAKACigGFoisIHVwU7K4CfUELABCagJwIgQYgowYBAAIJAEhEQEgB4IBEARAIAAQAqwEIACNgEFgBYGAQACgGhYgRQBCBIQZHBUcpgQFSLRQT2ViCUHexphCGWeBFAo_oqEBGs0QLAyEhYOY4AkBLxZIHmKF8gAAAAA.f_gAD_gAAAAA&publisher_redirecturl=https://euw-ice.360yield.com/match'
          ]
        }
      },
      'seatbid': [
        {
          'bid': [
            {
              'ext': {
                'improvedigital': {
                  'line_item_id': 410573,
                  'bidder_id': 0,
                  'brand_name': '',
                  'buying_type': 'classic',
                  'agency_id': '0'
                }
              },
              'crid': '544063',
              'price': 1.9199364935359489,
              'id': '1fcf4dd8-a783-48ed-b59c-8fc8eeccb024',
              'adomain': [
                'improvedigital.com'
              ],
              'w': 970,
              'impid': '33e9500b21129f',
              'h': 250,
              'adm': '<html><body style="margin:0%"><!-- Integration Test Camapigns -->\n<!-- Pageskin Plus Desktop -->\n<!-- Desktop -->\n<!-- Size: 970x250 -->\n<!-- DSP: Other -->\n\n<script async src="https://cdn.inskinad.com/isfe/tags/dsp.js"></script>\n<script type="text/javascript">\n      (function() {\n        var ns = window.inskin = window.inskin || {};\n        ns.dsp = ns.dsp || [];\n        ns.dsp.push({\n          uri: "razr://inskin/pageskinplus?eyJwbHJfTWFuaWZlc3RQYXRoIjoicHNfY3JlYXRvcngvZGlzdC82MDQwYjg3NWQ5ZmZkNTAwMWExZjQxNzAvbWFuaWZlc3QuanNvbiIsImkiOiJodHRwczovL2Nkbi5pbnNraW5hZC5jb20vQ3JlYXRpdmVTdG9yZS9wc19jcmVhdG9yeC9maWxlcy82MDQwYWI1NGQ5ZmZkNTAwMWExZjQxNjdfMTYzNjcxNDEzNTU4MS85NzB4MjUwLmpwZyIsImwiOiJodHRwczovL3d3dy5pbnNraW5tZWRpYS5jb20vIiwic2l6ZSI6Ijk3MHgyNTAiLCJkc3AiOiJPdGhlciIsImNyZWF0aXZlX2lkIjoiNTAwMDAwMDA2NSIsIm1hc3MiOnsiZW5kcG9pbnQiOiJodHRwczovL2Nkbi5pbnNraW5hZC5jb20vaXNmZS90YWdzL2lwdC5qcyJ9fQ==&gdpr=1&gdpr_consent=CPU22FrPU22FrAcABBENCDCsAP_AAH_AAChQIltf_X__b3_j-_5_f_t0eY1P9_7_v-0zjhfdt-8N3f_X_L8X42M7vF36pq4KuR4Eu3LBIQdlHOHcTUmw6okVrzPsbk2cr7NKJ7PEmnMbO2dYGH9_n93TuZKY7______z_v-v_v____f_7-3_3__5_3---_e_V_99zLv9____39nP___9v-_9_____4IhgEmGpeQBdmWODJtGlUKIEYVhIdAKACigGFoisIHVwU7K4CfUELABCagJwIgQYgowYBAAIJAEhEQEgB4IBEARAIAAQAqwEIACNgEFgBYGAQACgGhYgRQBCBIQZHBUcpgQFSLRQT2ViCUHexphCGWeBFAo_oqEBGs0QLAyEhYOY4AkBLxZIHmKF8gAAAAA.f_gAD_gAAAAA&c=https%3A%2F%2Feuw-ice.360yield.com%2Fclick%2FicS49rk9QboLEcCd2ow-WFM9F-uuu.xuH-D.JKa4FBO3Vxze.r6Uf644oAHkoUAxfF-CS-TZMM5vuXryUCtFZY.0iu4Uva6MWyjId5sB-BkTdMYZonq6EFX7D--DhmqReLb-AXr9GCFaLePzLe3jG0QYG.-ZsKp9nMiVsUXOoeCZvH.DTvtGo1gvOi3rVoeBw7XaRuwtcfhfr7VPrrWzovbtyMrMZsWzMIbU-WQZ0qYJSXHRn0PECOMxw.kHptceQ8-.TPHiSdW2O-Mk97IgJ5GNdnPwqO3pc8TXzaWvxtuKywsYQ-8Fk5o4FaUSFh1wa2fQEvUnh1A5sOgB.F.D8PaDrLofK3FfWxAa0hLcsi3nO2DYX-oppQZ1r2qYsaUlrSp-yVVSw.PoAQdSFCgrZnY-j7fpezyE.DBSsabWkCdSuMFnmaGUbToYca5PgblpDAxTk.fn13QijCoq3sVMQ.lgbUEdaruATWGbviYrO8tOYThvOTO.U1XqP0lE-kMNQOM6912RGYH9wEavr-xI4QRwG6Qa.ms5EJG-gPq8%2F%2F"\n        });\n      })();\n</script><noscript class="MOAT-improvedigitaldisplay945272226933?moatClientLevel1=5279&amp;moatClientLevel2=187354&amp;moatClientLevel3=410573&amp;moatClientLevel4=544063&amp;moatClientSlicer1=291098&amp;moatClientSlicer2=22655158&amp;zMoatRTBADV=improvedigital.com&amp;zMoatRTBCR=&amp;zMoatReferrer=localhost&amp;zMoatSZ=970x250&amp;zMoatBundle="></noscript>\n<script src="https://z.moatads.com/improvedigitaldisplay945272226933/moatad.js#moatClientLevel1=5279&moatClientLevel2=187354&moatClientLevel3=410573&moatClientLevel4=544063&moatClientSlicer1=291098&moatClientSlicer2=22655158&zMoatRTBADV=improvedigital.com&zMoatRTBCR=&zMoatReferrer=localhost&zMoatSZ=970x250&zMoatBundle=" type="text/javascript"></script><img src="https://euw-ice.360yield.com/imp_pixel?ic=icS49pIfpuQmwz1qwTyow94dtPYFJ1jd5AmVkPxrq5AiMd6kj6SEjlT305kiOHKmTXMmbZXHwoVeXjv3RYo.3Y2aERPh6YXuUAUpd9q4kwk81vxha7.45yIGHQewfVQasIsWALCaw..GbNmjZcezJcWCYCyOVobUgm2IQCRNqm8eTb5YZIPQtYU5SB6P.f3kf7J64jQuqILOmuizstXUQQeJM.S0F12arPFAPswnbIm-mZHGqMEG4ShDG5LqIAwBwWTAp71MHD9ztPR34GkXnVd8Ub-OErWFbH5z6g-150kngZ90er.RUXOiFCQNK-69nU0NrzWNsZYCSg.c5xZ39RsTUOOROb52aTRuHn4nd--2FnI5EMnjBV..-KZVX6b33J0qHaqyO8Xfp7JwtSQ2pmk.yHziRMTAl2K0rm0Afn5O.SXV5GT.b7Aua8soa.YGd.h9R.FC34NwClsGgD9OalhEhyqnWZoHyLFUdeYnw9EljptBDIMkFQ9FXP0mJsqZCMWZXE20zGW24QmsWqNelt0Hqs0r7V-ca.WvrYxJ" alt=" " style="display:none"/><improvedigital_ad_output_information tp_id="" buyer_id="0" rtb_advertiser="" campaign_id="187354" line_item_id="410573" creative_id="544063" crid="0" placement_id="22655158"></improvedigital_ad_output_information></body></html>',
              'cid': '187354'
            }
          ],
          'seat': 'improvedigital'
        }
      ]
    }
  };

  describe('interpretResponse', function () {
    const expectedBid = [
      {
        requestId: '33e9500b21129f',
        cpm: 1.9200543539802946,
        currency: 'EUR',
        width: 728,
        height: 90,
        ttl: 300,
        ad: '\x3Cscript>window.__razr_config = {"prebid":{"bidRequest":{"bidder":"improvedigital","params":{"publisherId":1234,"placementId":1053688,"keyValues":{"testKey":["testValue"]},"size":{"w":800,"h":600}},"adUnitCode":"div-gpt-ad-1499748733608-0","transactionId":"f183e871-fbed-45f0-a427-c8a63c4c01eb","bidId":"33e9500b21129f","bidderRequestId":"2772c1e566670b","auctionId":"192721e36a0239","mediaTypes":{"banner":{"sizes":[[300,250],[160,600]]}},"sizes":[[300,250],[160,600]]},"bid":{"mediaType":"banner","ad":"<html><body style=\\"margin:0%\\"><a href=\\"https://na-ice.360yield.com/click/wIUgWAXQ-Teg9bFreqmjvvwpXD86tInZbesBQgOtGBHqZatmIY9C1mo-1kWRx32zN2mfOxtmyaaHpr.Qh5pspzJarrsm08TtkRSeTc2mnsRuQ2MKzCTvbospesMJR28YLZ.3g06DwS6c5XOJuesd0eODk7GCqtmJ18c6CTmdWDUdDxiknLAPHVXAfvlDH5AA9utF7TNNGjaxvyMpQD51.Dt5GFjcJLnwWnGSajoSr9JfomoGenbLkabLmzylSXd1p9xyrzTmWU39FvagEOZnMb2ixlc.JDxXA1ZnaR.e7ywkwiJnDtg1Om0EJAYOmUh0oTozbXeo26iwLLZxVxV0owOHY61zhHYyHcpBakqtelYPWZcmBJEXfl5KIekB2CiLQqxCi3TKdg5FztAQY0Tf3mTmiGZev0RkeiX5fnxS8jbWSD-cCgB51PNLn0X5EEkUPkOJh9JV713OOcyDhsgaFPezUcvuD7nNrxB71aWcH6MMfk1BFQ7kSVi9WHQvauaTxrWm//https%3A%2F%2Fazerion.com\\" target=\\"_blank\\"><img style=\\"border: 0;\\" border=\\"0\\" width=728 height=90 src=\\"https://creative.360yield.com/file/241121/728x90.jpg\\" alt=\\" \\"/></a><img src=\\"https://na-ice.360yield.com/imp_pixel?ic=wIUgWDjQ.pQrjtYOEKs44M3pIqNnfojBPkSd3WRdHnRawHiRiER7A-0RowzsOtOLq7MWtEFnWsRXYZZmJcZPGft0cNSs8lNOVZnXWHLDv3Dyqo8VGI4737RieGIK0DrIjlVXzFmuYeXufriRfPHVGiV-hz6VIateQ6I7.xR5O.48..ZoEGfRpIJGzqeqz12cWnFUPhBScQ6sPLlb6B1RiTpNh170OhIVfX80N2g4jn-U.xJ262ND29bBvImQsJjz29o8mmGL3TfbzUHzr.ob-ozfP9.ZHh.B5tD-M5qG9rAlIU6Q7I-zchnhv1W5OzU5mfMYy9yMLKqBemQGJA1KaiZJV79lwnDki-6PIg1v09h86eJqXYHHsUobx4Np5lMT6-5UdHXZPpR8T08b4keLREQw-lpqKum92pwUCVAYPeFdmTeKk1gUKPcaWxN8QfaQeoLJfb.88n3-vp.-aBCkxlZwXjXSd55QV.uwi-bTtFwaZjGHpNkIBG3D19kNl.Yb55Rk\\" alt=\\" \\" style=\\"display:none\\"/><improvedigital_ad_output_information tp_id=\\"\\" buyer_id=\\"0\\" rtb_advertiser=\\"\\" campaign_id=\\"123159\\" line_item_id=\\"320896\\" creative_id=\\"510265\\" crid=\\"0\\" placement_id=\\"22135702\\"></improvedigital_ad_output_information></body></html>","requestId":"33e9500b21129f","seatBidId":"35adfe19-d6e9-46b9-9f7d-20da7026b965","cpm":1.9200543539802946,"currency":"EUR","width":728,"height":90,"creative_id":"510265","creativeId":"510265","ttl":300,"meta":{},"dealId":320896,"netRevenue":false}}};\x3C/script><html><body style="margin:0%"><a href="https://na-ice.360yield.com/click/wIUgWAXQ-Teg9bFreqmjvvwpXD86tInZbesBQgOtGBHqZatmIY9C1mo-1kWRx32zN2mfOxtmyaaHpr.Qh5pspzJarrsm08TtkRSeTc2mnsRuQ2MKzCTvbospesMJR28YLZ.3g06DwS6c5XOJuesd0eODk7GCqtmJ18c6CTmdWDUdDxiknLAPHVXAfvlDH5AA9utF7TNNGjaxvyMpQD51.Dt5GFjcJLnwWnGSajoSr9JfomoGenbLkabLmzylSXd1p9xyrzTmWU39FvagEOZnMb2ixlc.JDxXA1ZnaR.e7ywkwiJnDtg1Om0EJAYOmUh0oTozbXeo26iwLLZxVxV0owOHY61zhHYyHcpBakqtelYPWZcmBJEXfl5KIekB2CiLQqxCi3TKdg5FztAQY0Tf3mTmiGZev0RkeiX5fnxS8jbWSD-cCgB51PNLn0X5EEkUPkOJh9JV713OOcyDhsgaFPezUcvuD7nNrxB71aWcH6MMfk1BFQ7kSVi9WHQvauaTxrWm//https%3A%2F%2Fazerion.com" target="_blank"><img style="border: 0;" border="0" width=728 height=90 src="https://creative.360yield.com/file/241121/728x90.jpg" alt=" "/></a><img src="https://na-ice.360yield.com/imp_pixel?ic=wIUgWDjQ.pQrjtYOEKs44M3pIqNnfojBPkSd3WRdHnRawHiRiER7A-0RowzsOtOLq7MWtEFnWsRXYZZmJcZPGft0cNSs8lNOVZnXWHLDv3Dyqo8VGI4737RieGIK0DrIjlVXzFmuYeXufriRfPHVGiV-hz6VIateQ6I7.xR5O.48..ZoEGfRpIJGzqeqz12cWnFUPhBScQ6sPLlb6B1RiTpNh170OhIVfX80N2g4jn-U.xJ262ND29bBvImQsJjz29o8mmGL3TfbzUHzr.ob-ozfP9.ZHh.B5tD-M5qG9rAlIU6Q7I-zchnhv1W5OzU5mfMYy9yMLKqBemQGJA1KaiZJV79lwnDki-6PIg1v09h86eJqXYHHsUobx4Np5lMT6-5UdHXZPpR8T08b4keLREQw-lpqKum92pwUCVAYPeFdmTeKk1gUKPcaWxN8QfaQeoLJfb.88n3-vp.-aBCkxlZwXjXSd55QV.uwi-bTtFwaZjGHpNkIBG3D19kNl.Yb55Rk" alt=" " style="display:none"/><improvedigital_ad_output_information tp_id="" buyer_id="0" rtb_advertiser="" campaign_id="123159" line_item_id="320896" creative_id="510265" crid="0" placement_id="22135702"></improvedigital_ad_output_information></body></html>',
        creativeId: '510265',
        dealId: 320896,
        netRevenue: false,
        mediaType: BANNER,
      }
    ];

    const multiFormatExpectedBid = [
      Object.assign({}, expectedBid[0], {
        ad: '\x3Cscript>window.__razr_config = {"prebid":{"bidRequest":{"bidder":"improvedigital","params":{"publisherId":1234,"placementId":1053688},"adUnitCode":"div-gpt-ad-1499748733608-0","transactionId":"f183e871-fbed-45f0-a427-c8a63c4c01eb","bidId":"33e9500b21129f","bidderRequestId":"2772c1e566670b","auctionId":"192721e36a0239","mediaTypes":{"banner":{"sizes":[[300,250],[160,600]]},"native":{},"video":{"context":"outstream","playerSize":[640,480]}},"sizes":[[300,250],[160,600]],"nativeParams":{"body":{"required":true}}},"bid":{"mediaType":"banner","ad":"<html><body style=\\"margin:0%\\"><a href=\\"https://na-ice.360yield.com/click/wIUgWAXQ-Teg9bFreqmjvvwpXD86tInZbesBQgOtGBHqZatmIY9C1mo-1kWRx32zN2mfOxtmyaaHpr.Qh5pspzJarrsm08TtkRSeTc2mnsRuQ2MKzCTvbospesMJR28YLZ.3g06DwS6c5XOJuesd0eODk7GCqtmJ18c6CTmdWDUdDxiknLAPHVXAfvlDH5AA9utF7TNNGjaxvyMpQD51.Dt5GFjcJLnwWnGSajoSr9JfomoGenbLkabLmzylSXd1p9xyrzTmWU39FvagEOZnMb2ixlc.JDxXA1ZnaR.e7ywkwiJnDtg1Om0EJAYOmUh0oTozbXeo26iwLLZxVxV0owOHY61zhHYyHcpBakqtelYPWZcmBJEXfl5KIekB2CiLQqxCi3TKdg5FztAQY0Tf3mTmiGZev0RkeiX5fnxS8jbWSD-cCgB51PNLn0X5EEkUPkOJh9JV713OOcyDhsgaFPezUcvuD7nNrxB71aWcH6MMfk1BFQ7kSVi9WHQvauaTxrWm//https%3A%2F%2Fazerion.com\\" target=\\"_blank\\"><img style=\\"border: 0;\\" border=\\"0\\" width=728 height=90 src=\\"https://creative.360yield.com/file/241121/728x90.jpg\\" alt=\\" \\"/></a><img src=\\"https://na-ice.360yield.com/imp_pixel?ic=wIUgWDjQ.pQrjtYOEKs44M3pIqNnfojBPkSd3WRdHnRawHiRiER7A-0RowzsOtOLq7MWtEFnWsRXYZZmJcZPGft0cNSs8lNOVZnXWHLDv3Dyqo8VGI4737RieGIK0DrIjlVXzFmuYeXufriRfPHVGiV-hz6VIateQ6I7.xR5O.48..ZoEGfRpIJGzqeqz12cWnFUPhBScQ6sPLlb6B1RiTpNh170OhIVfX80N2g4jn-U.xJ262ND29bBvImQsJjz29o8mmGL3TfbzUHzr.ob-ozfP9.ZHh.B5tD-M5qG9rAlIU6Q7I-zchnhv1W5OzU5mfMYy9yMLKqBemQGJA1KaiZJV79lwnDki-6PIg1v09h86eJqXYHHsUobx4Np5lMT6-5UdHXZPpR8T08b4keLREQw-lpqKum92pwUCVAYPeFdmTeKk1gUKPcaWxN8QfaQeoLJfb.88n3-vp.-aBCkxlZwXjXSd55QV.uwi-bTtFwaZjGHpNkIBG3D19kNl.Yb55Rk\\" alt=\\" \\" style=\\"display:none\\"/><improvedigital_ad_output_information tp_id=\\"\\" buyer_id=\\"0\\" rtb_advertiser=\\"\\" campaign_id=\\"123159\\" line_item_id=\\"320896\\" creative_id=\\"510265\\" crid=\\"0\\" placement_id=\\"22135702\\"></improvedigital_ad_output_information></body></html>","requestId":"33e9500b21129f","seatBidId":"35adfe19-d6e9-46b9-9f7d-20da7026b965","cpm":1.9200543539802946,"currency":"EUR","width":728,"height":90,"creative_id":"510265","creativeId":"510265","ttl":300,"meta":{},"dealId":320896,"netRevenue":false}}};\x3C/script><html><body style="margin:0%"><a href="https://na-ice.360yield.com/click/wIUgWAXQ-Teg9bFreqmjvvwpXD86tInZbesBQgOtGBHqZatmIY9C1mo-1kWRx32zN2mfOxtmyaaHpr.Qh5pspzJarrsm08TtkRSeTc2mnsRuQ2MKzCTvbospesMJR28YLZ.3g06DwS6c5XOJuesd0eODk7GCqtmJ18c6CTmdWDUdDxiknLAPHVXAfvlDH5AA9utF7TNNGjaxvyMpQD51.Dt5GFjcJLnwWnGSajoSr9JfomoGenbLkabLmzylSXd1p9xyrzTmWU39FvagEOZnMb2ixlc.JDxXA1ZnaR.e7ywkwiJnDtg1Om0EJAYOmUh0oTozbXeo26iwLLZxVxV0owOHY61zhHYyHcpBakqtelYPWZcmBJEXfl5KIekB2CiLQqxCi3TKdg5FztAQY0Tf3mTmiGZev0RkeiX5fnxS8jbWSD-cCgB51PNLn0X5EEkUPkOJh9JV713OOcyDhsgaFPezUcvuD7nNrxB71aWcH6MMfk1BFQ7kSVi9WHQvauaTxrWm//https%3A%2F%2Fazerion.com" target="_blank"><img style="border: 0;" border="0" width=728 height=90 src="https://creative.360yield.com/file/241121/728x90.jpg" alt=" "/></a><img src="https://na-ice.360yield.com/imp_pixel?ic=wIUgWDjQ.pQrjtYOEKs44M3pIqNnfojBPkSd3WRdHnRawHiRiER7A-0RowzsOtOLq7MWtEFnWsRXYZZmJcZPGft0cNSs8lNOVZnXWHLDv3Dyqo8VGI4737RieGIK0DrIjlVXzFmuYeXufriRfPHVGiV-hz6VIateQ6I7.xR5O.48..ZoEGfRpIJGzqeqz12cWnFUPhBScQ6sPLlb6B1RiTpNh170OhIVfX80N2g4jn-U.xJ262ND29bBvImQsJjz29o8mmGL3TfbzUHzr.ob-ozfP9.ZHh.B5tD-M5qG9rAlIU6Q7I-zchnhv1W5OzU5mfMYy9yMLKqBemQGJA1KaiZJV79lwnDki-6PIg1v09h86eJqXYHHsUobx4Np5lMT6-5UdHXZPpR8T08b4keLREQw-lpqKum92pwUCVAYPeFdmTeKk1gUKPcaWxN8QfaQeoLJfb.88n3-vp.-aBCkxlZwXjXSd55QV.uwi-bTtFwaZjGHpNkIBG3D19kNl.Yb55Rk" alt=" " style="display:none"/><improvedigital_ad_output_information tp_id="" buyer_id="0" rtb_advertiser="" campaign_id="123159" line_item_id="320896" creative_id="510265" crid="0" placement_id="22135702"></improvedigital_ad_output_information></body></html>',
      })
    ];

    const expectedTwoBids = [
      expectedBid[0],
      {
        requestId: '33e9500b21129f',
        cpm: 1.9200543539802946,
        currency: 'EUR',
        width: 300,
        height: 250,
        ttl: 300,
        ad: '\x3Cscript>window.__razr_config = {"prebid":{"bidRequest":{"bidder":"improvedigital","params":{"publisherId":1234,"placementId":1053688,"keyValues":{"testKey":["testValue"]},"size":{"w":800,"h":600}},"adUnitCode":"div-gpt-ad-1499748733608-0","transactionId":"f183e871-fbed-45f0-a427-c8a63c4c01eb","bidId":"33e9500b21129f","bidderRequestId":"2772c1e566670b","auctionId":"192721e36a0239","mediaTypes":{"banner":{"sizes":[[300,250],[160,600]]}},"sizes":[[300,250],[160,600]]},"bid":{"mediaType":"banner","ad":"<html><body style=\\"margin:0%\\"><a href=\\"https://na-ice.360yield.com/click/.2RC3VhfEsdhtcsRiT8bWksMTmBbkfnj1AaD3C6Bht.Bp85KK5vjzZvJMpigI4ECdhllWuzbk2UhQt8VEGq1tg8m1OEot7Gs94PplWYs2ESdXpGAPFHiqdbZstOOhfiWL4D.k6lXfgNmbRhpL.SktYeEAiRaOZHQAX.22IEQ0swRnEdNyjHXYEkNIgpvMLqkZTv.JYM.iW9NwyJLIqk4Djh8X301iRLxexGBTl7-.n93WbkSCVY6uwdXSzoQrtK1r3fTrS34rdgpqFt6ZIBLKWI2ByLM2.aQqfvev5BCMOeyEKY8CcSg9SoDiPyQsvcz9bTckLtqs3AD3Qu8I.2rGn1NID7ljgg6-dERrorPK9A5XK67Pv34UqUe2xILQ6wvi52dX4p5d3yxsI9BMfnxzkn7MullVJdn-NiSB2rTe2MFozJc5G1nEwtpsMwZpBxl00PCcMsyETtaKbhqa3Gq5nCuce4AEhL6109IrZscUUzBMSKLSX16HlFfmPZ.gDnWCI3lO35UbGdL7lKjbT9mHYQ-//http%3A%2F%2Fblah.com\\" target=\\"_blank\\"><img style=\\"border: 0;\\" border=\\"0\\" width=300 height=250 src=\\"https://creative.360yield.com/file/238052/test_ads-300x250.jpg\\" alt=\\" \\"/></a><img src=\\"https://na-ice.360yield.com/imp_pixel?ic=.2RC3VqxeCtOU3G5i6Wejh69dm5JnKlRXeieMtJA63nfGMyuFoWTTjSU5PfHLg2PtnmDRFgHJgGE19QyjAGj6ZQVy0iUk-HF-.zsAlx.7Fx3m5fPE7RIYw.kjy-BvuprFqfU-qlm03KTks6zVLDSIspuxemNQ1HBhq6QZSm9qqAVY-1XS-KbImfb.fll3VvhJXy7Ru.KstgDfAJwt5vYxVab6efvjAIhOrrv6uXaywFVTtu9-gK5pKgIkdixxuYE2jLUyEh9GiRyRCH0jhhUVUmSfrjE4OuTq-7TmCYXQQ5Vk9AqOV.JybF8d35IeyAbF2aywwdZA2SGGEGeYIoOy.7D8TpuVqXxvnUyeKXlCfmzXcJs27W2sKGUTfpWc-TyhAOHKzwqrxP-QN5D1QRCXFWgAm.rwUBguE-oL1Q7NOaCsaRwINRwvQrastWNFUDEYzrB32NL-wIkILdh9e96JwhKiwGwJ1VqH.6RDDutUi9CLreYQl348exTfqL44Ia5VTLn7e0rA6s9V1tg55V7TX36\\" alt=\\" \\" style=\\"display:none\\"/><improvedigital_ad_output_information tp_id=\\"\\" buyer_id=\\"0\\" rtb_advertiser=\\"\\" campaign_id=\\"123159\\" line_item_id=\\"320896\\" creative_id=\\"479163\\" crid=\\"0\\" placement_id=\\"22135702\\"></improvedigital_ad_output_information></body></html>","requestId":"33e9500b21129f","seatBidId":"83c8d524-0955-4d0c-b558-4c9f3600e09b","cpm":1.9200543539802946,"currency":"EUR","width":300,"height":250,"creative_id":"479163","creativeId":"479163","ttl":300,"meta":{},"dealId":320896,"netRevenue":false}}};\x3C/script><html><body style="margin:0%"><a href="https://na-ice.360yield.com/click/.2RC3VhfEsdhtcsRiT8bWksMTmBbkfnj1AaD3C6Bht.Bp85KK5vjzZvJMpigI4ECdhllWuzbk2UhQt8VEGq1tg8m1OEot7Gs94PplWYs2ESdXpGAPFHiqdbZstOOhfiWL4D.k6lXfgNmbRhpL.SktYeEAiRaOZHQAX.22IEQ0swRnEdNyjHXYEkNIgpvMLqkZTv.JYM.iW9NwyJLIqk4Djh8X301iRLxexGBTl7-.n93WbkSCVY6uwdXSzoQrtK1r3fTrS34rdgpqFt6ZIBLKWI2ByLM2.aQqfvev5BCMOeyEKY8CcSg9SoDiPyQsvcz9bTckLtqs3AD3Qu8I.2rGn1NID7ljgg6-dERrorPK9A5XK67Pv34UqUe2xILQ6wvi52dX4p5d3yxsI9BMfnxzkn7MullVJdn-NiSB2rTe2MFozJc5G1nEwtpsMwZpBxl00PCcMsyETtaKbhqa3Gq5nCuce4AEhL6109IrZscUUzBMSKLSX16HlFfmPZ.gDnWCI3lO35UbGdL7lKjbT9mHYQ-//http%3A%2F%2Fblah.com" target="_blank"><img style="border: 0;" border="0" width=300 height=250 src="https://creative.360yield.com/file/238052/test_ads-300x250.jpg" alt=" "/></a><img src="https://na-ice.360yield.com/imp_pixel?ic=.2RC3VqxeCtOU3G5i6Wejh69dm5JnKlRXeieMtJA63nfGMyuFoWTTjSU5PfHLg2PtnmDRFgHJgGE19QyjAGj6ZQVy0iUk-HF-.zsAlx.7Fx3m5fPE7RIYw.kjy-BvuprFqfU-qlm03KTks6zVLDSIspuxemNQ1HBhq6QZSm9qqAVY-1XS-KbImfb.fll3VvhJXy7Ru.KstgDfAJwt5vYxVab6efvjAIhOrrv6uXaywFVTtu9-gK5pKgIkdixxuYE2jLUyEh9GiRyRCH0jhhUVUmSfrjE4OuTq-7TmCYXQQ5Vk9AqOV.JybF8d35IeyAbF2aywwdZA2SGGEGeYIoOy.7D8TpuVqXxvnUyeKXlCfmzXcJs27W2sKGUTfpWc-TyhAOHKzwqrxP-QN5D1QRCXFWgAm.rwUBguE-oL1Q7NOaCsaRwINRwvQrastWNFUDEYzrB32NL-wIkILdh9e96JwhKiwGwJ1VqH.6RDDutUi9CLreYQl348exTfqL44Ia5VTLn7e0rA6s9V1tg55V7TX36" alt=" " style="display:none"/><improvedigital_ad_output_information tp_id="" buyer_id="0" rtb_advertiser="" campaign_id="123159" line_item_id="320896" creative_id="479163" crid="0" placement_id="22135702"></improvedigital_ad_output_information></body></html>',
        creativeId: '479163',
        dealId: 320896,
        netRevenue: false,
        mediaType: BANNER,
      }
    ];

    const expectedBidInstreamVideo = [
      {
        requestId: '33e9500b21129f',
        cpm: 9.600271769901472,
        currency: 'EUR',
        ttl: 300,
        vastXml: '<VAST></VAST>',
        creativeId: '484367',
        dealId: 321329,
        netRevenue: false,
        mediaType: VIDEO,
        meta: {
          advertiserDomains: ['improvedigital.com'],
        }
      }
    ];

    const expectedBidOutstreamVideo = deepClone(expectedBidInstreamVideo);
    expectedBidOutstreamVideo[0].adResponse = {
      content: expectedBidOutstreamVideo[0].vastXml
    };

    function makeRequest(bidderRequest) {
      return {
        ortbRequest: CONVERTER.toORTB({bidderRequest})
      }
    }

    function expectMatch(actual, expected) {
      sinon.assert.match(actual, expected.map(i => sinon.match(i)));
    }

    it('should return a well-formed display bid', function () {
      const bids = spec.interpretResponse(serverResponse, makeRequest(bidderRequest));
      expectMatch(bids, expectedBid);
    });

    it('should return a well-formed display bid for multi-format ad unit', function () {
      const bids = spec.interpretResponse(serverResponse, makeRequest(multiFormatBidderRequest));

      expectMatch(bids, multiFormatExpectedBid);
    });

    it('should return two bids', function () {
      const bids = spec.interpretResponse(serverResponseTwoBids, makeRequest(bidderRequest));
      expectMatch(bids, expectedTwoBids);
    });

    it('should set dealId correctly', function () {
      const request = makeRequest(bidderRequest);
      const response = deepClone(serverResponse);
      let bids;

      delete response.body.seatbid[0].bid[0].ext.improvedigital.line_item_id;
      response.body.seatbid[0].bid[0].ext.improvedigital.buying_type = 'deal_id';
      bids = spec.interpretResponse(response, request);
      expect(bids[0].dealId).to.not.exist;

      response.body.seatbid[0].bid[0].ext.improvedigital.line_item_id = 268515;
      delete response.body.seatbid[0].bid[0].ext.improvedigital.buying_type;
      bids = spec.interpretResponse(response, request);
      expect(bids[0].dealId).to.not.exist;

      response.body.seatbid[0].bid[0].ext.improvedigital.line_item_id = 268515;
      response.body.seatbid[0].bid[0].ext.improvedigital.buying_type = 'rtb';
      bids = spec.interpretResponse(response, request);
      expect(bids[0].dealId).to.not.exist;

      response.body.seatbid[0].bid[0].ext.improvedigital.line_item_id = 268515;
      response.body.seatbid[0].bid[0].ext.improvedigital.buying_type = 'classic';
      bids = spec.interpretResponse(response, request);
      expect(bids[0].dealId).to.equal(268515);

      response.body.seatbid[0].bid[0].ext.improvedigital.line_item_id = 268515;
      response.body.seatbid[0].bid[0].ext.improvedigital.buying_type = 'deal_id';
      bids = spec.interpretResponse(response, request);
      expect(bids[0].dealId).to.equal(268515);
    });

    it('should set deal type targeting KV for PG', function () {
      const request = makeRequest(bidderRequest);
      const response = deepClone(serverResponse);
      let bids;

      response.body.seatbid[0].bid[0].ext.improvedigital.pg = 1;
      bids = spec.interpretResponse(response, request);
      expect(bids[0].adserverTargeting.hb_deal_type_improve).to.equal('pg');
    });

    it('should set currency', function () {
      const response = deepClone(serverResponse);
      response.body.cur = 'EUR';
      const bids = spec.interpretResponse(response, makeRequest(bidderRequest));
      expect(bids[0].currency).to.equal('EUR');
    });

    it('should return empty array for bad response or no price', function () {
      const request = makeRequest(bidderRequest);
      let response = deepClone(serverResponse);
      let bids;

      // Price missing or 0
      response.body.seatbid[0].bid[0].price = 0;
      bids = spec.interpretResponse(response, request);
      expect(bids).to.deep.equal([]);
      delete response.body.seatbid[0].bid[0];
      bids = spec.interpretResponse(response, request);
      expect(bids).to.deep.equal([]);
      response.body.seatbid[0].bid[0] = [];
      bids = spec.interpretResponse(response, request);
      expect(bids).to.deep.equal([]);

      // errorCode present
      response = deepClone(serverResponse);
      response.body.seatbid[0].bid[0].errorCode = undefined;
      bids = spec.interpretResponse(response, request);
      expect(bids).to.deep.equal([]);

      // adm and native missing
      response = deepClone(serverResponse);
      delete response.body.seatbid[0].bid[0].adm;
      bids = spec.interpretResponse(response, request);
      expect(bids).to.deep.equal([]);
      response.body.seatbid[0].bid[0].adm = null;
      bids = spec.interpretResponse(response, request);
      expect(bids).to.deep.equal([]);
    });

    it('should set netRevenue', function () {
      const response = deepClone(serverResponse);
      response.body.seatbid[0].bid[0].ext.improvedigital.is_net = true;
      const bids = spec.interpretResponse(response, makeRequest(bidderRequest));
      expect(bids[0].netRevenue).to.equal(true);
    });

    it('should set advertiserDomains', function () {
      const adomain = ['domain.com'];
      const response = deepClone(serverResponse);
      response.body.seatbid[0].bid[0].adomain = adomain;
      const bids = spec.interpretResponse(response, makeRequest(bidderRequest));
      expect(bids[0].meta.advertiserDomains).to.equal(adomain);
    });
    //
    // Native ads
    if (FEATURES.NATIVE) {
      it('should return a well-formed native ad bid', function () {
        const reqBids = updateNativeParams(nativeBidderRequest.bids);
        const request = makeRequest({
          ...nativeBidderRequest,
          reqBids
        })
        const bids = spec.interpretResponse(serverResponseNative, request);
        expect(bids[0].native.ortb).to.eql(JSON.parse(serverResponseNative.body.seatbid[0].bid[0].adm))
      });

      it('should return a well-formed native bid for multi-format ad unit', function () {
        const bids = spec.interpretResponse(serverResponseNative, makeRequest(multiFormatBidderRequest));
        expect(bids[0].mediaType).to.equal(NATIVE);
      });
    }

    // Video
    if (FEATURES.VIDEO) {
      it('should return a well-formed instream video bid', function () {
        const bids = spec.interpretResponse(serverResponseVideo, makeRequest(instreamBidderRequest));
        expectMatch(bids, expectedBidInstreamVideo);
      });

      it('should return a well-formed outstream video bid', function () {
        const bids = spec.interpretResponse(serverResponseVideo, makeRequest(outstreamBidderRequest));
        expect(bids[0].renderer).to.exist;
        expectMatch(bids, expectedBidOutstreamVideo);
      });

      it('should return a well-formed outstream video bid for multi-format ad unit', function () {
        const request = makeRequest(multiFormatBidderRequest);
        const videoResponse = deepClone(serverResponseVideo);
        let bids = spec.interpretResponse(videoResponse, request);
        expect(bids[0].renderer).to.exist;
        expectMatch(bids, expectedBidOutstreamVideo);

        videoResponse.body.seatbid[0].bid[0].adm = '<vAst';
        bids = spec.interpretResponse(videoResponse, request);
        expect(bids[0].mediaType).to.equal(VIDEO);

        videoResponse.body.seatbid[0].bid[0].adm = '<?xml';
        bids = spec.interpretResponse(videoResponse, request);
        expect(bids[0].mediaType).to.equal(VIDEO);
      });
    }
  });

  describe('getUserSyncs', function () {
    const serverResponses = [ serverResponse, serverResponseTwoBids ];
    const pixelSyncs = [
      { type: 'image', url: 'https://link1' },
      { type: 'image', url: 'https://link2' },
      { type: 'image', url: 'https://link3' },
      { type: 'image', url: 'https://link4' }
    ];

    const basicIframeSyncUrl = `${IFRAME_SYNC_URL}?placement_id=1053688`;

    const uspConsent = '1YYY';

    let getConfigStub = null;

    beforeEach(function () {
      spec.syncStore = { extendMode: false, placementId: null };
    });

    afterEach(function () {
      if (getConfigStub) {
        getConfigStub.restore();
        getConfigStub = null;
      }
    });

    it('should return no syncs when neither iframe nor pixel syncing is enabled', function () {
      const syncs = spec.getUserSyncs({ iframeEnabled: false, pixelEnabled: false }, serverResponses);
      expect(syncs).to.deep.equal([]);
    });

    it('should return no syncs for COPPA users', function () {
      getConfigStub = sinon.stub(config, 'getConfig');
      getConfigStub.withArgs('coppa').returns(true);
      const syncs = spec.getUserSyncs({ iframeEnabled: true, pixelEnabled: true }, serverResponses);
      expect(syncs).to.deep.equal([]);
    });

    it('should return no syncs for when GDPR consent for purpose 1 not given', function () {
      const consent = deepClone(gdprConsent);
      deepSetValue(consent, 'vendorData.purpose.consents.1', false);
      const syncs = spec.getUserSyncs({ iframeEnabled: true, pixelEnabled: true }, serverResponses, consent);
      expect(syncs).to.deep.equal([]);
    });

    it('should return pixel user syncs for the ad server mode', function () {
      const syncs = spec.getUserSyncs({ pixelEnabled: true }, serverResponses);
      expect(syncs).to.deep.equal(pixelSyncs);
    });

    it('should return pixel user syncs for extend mode when iframe mode disabled', function () {
      // Set spec.syncStore vars
      getConfigStub = sinon.stub(config, 'getConfig');
      getConfigStub.withArgs('improvedigital.extend').returns(true);
      spec.buildRequests([simpleBidRequest], bidderRequest);

      const syncs = spec.getUserSyncs({ pixelEnabled: true }, serverResponses);
      expect(syncs).to.deep.equal(pixelSyncs);
    });

    it('should return iframe user sync for the ad server mode when pixel mode disabled', function () {
      spec.buildRequests([simpleBidRequest], bidderRequest);
      const syncs = spec.getUserSyncs({ iframeEnabled: true, pixelEnabled: false }, serverResponses);
      expect(syncs).to.deep.equal([{ type: 'iframe', url: basicIframeSyncUrl }]);
    });

    it('should attach gdpr consent to iframe sync url', function () {
      spec.buildRequests([simpleBidRequest], bidderRequest);
      let syncs = spec.getUserSyncs({ iframeEnabled: true, pixelEnabled: false }, serverResponses, gdprConsent);
      expect(syncs).to.deep.equal([{ type: 'iframe', url: `${basicIframeSyncUrl}&gdpr=1&gdpr_consent=CONSENT` }]);

      syncs = spec.getUserSyncs({ iframeEnabled: true, pixelEnabled: false }, serverResponses, { gdprApplies: false });
      expect(syncs).to.deep.equal([{ type: 'iframe', url: `${basicIframeSyncUrl}&gdpr=0` }]);
    });

    it('should attach usp consent to iframe sync url', function () {
      spec.buildRequests([simpleBidRequest], bidderRequest);
      let syncs = spec.getUserSyncs({ iframeEnabled: true, pixelEnabled: false }, serverResponses, null, uspConsent);
      expect(syncs).to.deep.equal([{ type: 'iframe', url: `${basicIframeSyncUrl}&us_privacy=${uspConsent}` }]);
    });

    it('should return iframe user sync for the adunit extend mode if iframe mode enabled', function () {
      // buildRequests() sets spec.syncStore vars
      spec.buildRequests([simpleBidRequest, extendBidRequest], {});
      const syncs = spec.getUserSyncs({ iframeEnabled: true, pixelEnabled: true }, serverResponses);
      expect(syncs).to.deep.equal([{ type: 'iframe', url: basicIframeSyncUrl + '&pbs=1' }]);
    });

    it('should return iframe user sync for the global extend mode if iframe mode enabled', function () {
      getConfigStub = sinon.stub(config, 'getConfig');
      getConfigStub.withArgs('improvedigital.extend').returns(true);
      // buildRequests() sets spec.syncStore vars
      spec.buildRequests([simpleBidRequest], {});
      const syncs = spec.getUserSyncs({ iframeEnabled: true, pixelEnabled: true }, serverResponses);
      expect(syncs).to.deep.equal([{ type: 'iframe', url: basicIframeSyncUrl + '&pbs=1' }]);
    });

    it('should add bidders to iframe user sync url', function () {
      getConfigStub = sinon.stub(config, 'getConfig');
      getConfigStub.withArgs('improvedigital.extend').returns(true);
      spec.buildRequests([simpleBidRequest], {});
      const rawResponse = deepClone(serverResponse)
      deepSetValue(rawResponse, 'body.ext.responsetimemillis', {a: 1, b: 1, c: 1, d: 1, e: 1})
      let syncs = spec.getUserSyncs({ iframeEnabled: true, pixelEnabled: true }, [rawResponse]);
      let url = basicIframeSyncUrl + '&pbs=1' + '&bidders=a,b,c,d,e'
      expect(syncs).to.deep.equal([{ type: 'iframe', url }]);
    });
  });
});<|MERGE_RESOLUTION|>--- conflicted
+++ resolved
@@ -15,11 +15,8 @@
 import 'modules/schain.js';
 import {decorateAdUnitsWithNativeParams} from '../../../src/native.js';
 import {hook} from '../../../src/hook.js';
-<<<<<<< HEAD
 import {addFPDToBidderRequest} from '../../helpers/fpd.js';
-=======
 import * as prebidGlobal from 'src/prebidGlobal.js';
->>>>>>> a42abddc
 
 describe('Improve Digital Adapter Tests', function () {
   const METHOD = 'POST';
