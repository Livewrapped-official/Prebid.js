--- conflicted
+++ resolved
@@ -93,12 +93,8 @@
   before(function () {
     timerSpy = configureTimerInterceptors(debugOutput);
     hook.ready();
-<<<<<<< HEAD
     uninstallTcfControl();
-=======
-    uninstallGdprEnforcement();
     attachIdSystem(uid2IdSubmodule);
->>>>>>> fca4691b
 
     suiteSandbox = sinon.sandbox.create();
     // I'm unable to find an authoritative source, but apparently subtle isn't available in some test stacks for security reasons.
